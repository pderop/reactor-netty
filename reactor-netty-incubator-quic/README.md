# QUIC functionality for the Reactor Netty library

This module contains integration with [Netty's QUIC Codec](https://github.com/netty/netty-incubator-codec-quic).
The module is in incubation as such the API shouldn't be considered stable.

## Getting it
With `Gradle` from [repo.spring.io](https://repo.spring.io) or `Maven Central` repositories (stable releases only):

```groovy
    repositories {
      //maven { url 'https://repo.spring.io/snapshot' }
      mavenCentral()
    }

    dependencies {
<<<<<<< HEAD
      //compile "io.projectreactor.netty.incubator:reactor-netty-incubator-quic:0.2.0-SNAPSHOT"
      compile "io.projectreactor.netty.incubator:reactor-netty-incubator-quic:0.1.17"
=======
      //compile "io.projectreactor.netty.incubator:reactor-netty-incubator-quic:0.1.19-SNAPSHOT"
      compile "io.projectreactor.netty.incubator:reactor-netty-incubator-quic:0.1.18"
>>>>>>> 5273ae8a
    }
```

## Getting Started
Here is a very simple `QUIC` server and the corresponding `QUIC` client example

```java
public class ServerApplication {

	public static void main(String[] args) throws Exception {
		SelfSignedCertificate ssc = new SelfSignedCertificate();
		QuicSslContext serverCtx =
				QuicSslContextBuilder.forServer(ssc.privateKey(), null, ssc.certificate())
				                     .applicationProtocols("http/1.1")
				                     .build();

		Connection server =
				QuicServer.create()
				          .host("127.0.0.1")
				          .port(8080)
				          .secure(serverCtx)
				          .tokenHandler(InsecureQuicTokenHandler.INSTANCE)
				          .wiretap(true)
				          .idleTimeout(Duration.ofSeconds(5))
				          .initialSettings(spec ->
				              spec.maxData(10000000)
				                  .maxStreamDataBidirectionalRemote(1000000)
				                  .maxStreamsBidirectional(100))
				          .handleStream((in, out) -> out.send(in.receive().retain()))
				          .bindNow();

		server.onDispose()
		      .block();
	}
}
```

```java
public class ClientApplication {

	public static void main(String[] args) throws Exception {
		QuicSslContext clientCtx =
				QuicSslContextBuilder.forClient()
				                     .trustManager(InsecureTrustManagerFactory.INSTANCE)
				                     .applicationProtocols("http/1.1")
				                     .build();

		QuicConnection client =
				QuicClient.create()
				          .bindAddress(() -> new InetSocketAddress(0))
				          .remoteAddress(() -> new InetSocketAddress("127.0.0.1", 8080))
				          .secure(clientCtx)
				          .wiretap(true)
				          .idleTimeout(Duration.ofSeconds(5))
				          .initialSettings(spec ->
				              spec.maxData(10000000)
				                  .maxStreamDataBidirectionalLocal(1000000))
				          .connectNow();

		CountDownLatch latch = new CountDownLatch(1);
		client.createStream((in, out) -> out.sendString(Mono.just("Hello World!"))
		                                    .then(in.receive()
		                                            .asString()
		                                            .doOnNext(s -> {
		                                                System.out.println("CLIENT RECEIVED: " + s);
		                                                latch.countDown();
		                                            })
		                                            .then()))
		      .subscribe();

		latch.await();
	}
}
```<|MERGE_RESOLUTION|>--- conflicted
+++ resolved
@@ -13,13 +13,8 @@
     }
 
     dependencies {
-<<<<<<< HEAD
       //compile "io.projectreactor.netty.incubator:reactor-netty-incubator-quic:0.2.0-SNAPSHOT"
-      compile "io.projectreactor.netty.incubator:reactor-netty-incubator-quic:0.1.17"
-=======
-      //compile "io.projectreactor.netty.incubator:reactor-netty-incubator-quic:0.1.19-SNAPSHOT"
       compile "io.projectreactor.netty.incubator:reactor-netty-incubator-quic:0.1.18"
->>>>>>> 5273ae8a
     }
 ```
 
