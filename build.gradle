--- conflicted
+++ resolved
@@ -56,61 +56,6 @@
 			println "Building special snapshot ${project.version}"
 		}
 	}
-<<<<<<< HEAD
-=======
-  }
-
-  gradleScriptDir = "${rootProject.projectDir}/gradle"
-
-  //Metrics
-  micrometerVersion = '1.3.0' //optional baseline: technically could work with 1.2.x, should work with any 1.3.x
-
-  jsr305Version = '3.0.2'
-
-  // Logging
-  slf4jVersion = '1.7.30'
-  logbackVersion = '1.2.3'
-
-  // Netty
-  nettyDefaultVersion = '4.1.59.Final'
-  if (!project.hasProperty("forceNettyVersion")) {
-	nettyVersion = nettyDefaultVersion
-  }
-  else {
-	nettyVersion = forceNettyVersion
-	println "Netty version defined from command line: ${forceNettyVersion}"
-  }
-
-  // Testing
-  jacksonDatabindVersion = '2.12.1'
-  testAddonVersion = reactorCoreVersion
-  assertJVersion = '3.19.0'
-  hoverflyJavaVersion = '0.14.0'
-  tomcatVersion = '9.0.43'
-  boringSslVersion = '2.0.36.Final'
-  junitVersion = '5.7.1'
-
-  javadocLinks = ["https://docs.oracle.com/javase/7/docs/api/",
-				  "https://docs.oracle.com/javaee/6/api/",
-				  "https://fasterxml.github.io/jackson-databind/javadoc/2.5/",
-				  "https://www.reactive-streams.org/reactive-streams-1.0.3-javadoc/",
-				  "https://projectreactor.io/docs/core/release/api/",
-				  "https://netty.io/4.1/api/",
-				  "https://projectreactor.io/docs/netty/release/api/",] as String[]
-
-	bndOptions = [
-			"Export-Package": "!reactor.netty.internal*,reactor.netty.*;-noimport:=true",
-			"Import-Package": '!javax.annotation,io.netty.channel.kqueue;resolution:=optional;version="[4.1,5)",io.netty.handler.codec.haproxy;resolution:=optional;version="[4.1,5)",io.micrometer.*;resolution:=optional,*',
-			"Bundle-Name" : "reactor-netty",
-			"Bundle-SymbolicName" : "io.projectreactor.netty.reactor-netty"
-	]
-}
-
-nohttp {
-	source.exclude "src/docs/asciidoc/highlight/**"
-	source.exclude "**/build/**"
-}
->>>>>>> 85ad267f
 
 	versionNumber = VersionNumber.parse(version.toString())
 	if (versionNumber.qualifier == null || versionNumber.qualifier.size() == 0) {
@@ -146,7 +91,7 @@
 	logbackVersion = '1.2.3'
 
 	// Netty
-	nettyDefaultVersion = '4.1.58.Final'
+	nettyDefaultVersion = '4.1.59.Final'
 	if (!project.hasProperty("forceNettyVersion")) {
 		nettyVersion = nettyDefaultVersion
 	}
@@ -162,7 +107,7 @@
 	assertJVersion = '3.19.0'
 	hoverflyJavaVersion = '0.14.0'
 	tomcatVersion = '9.0.43'
-	boringSslVersion = '2.0.35.Final'
+	boringSslVersion = '2.0.36.Final'
 	junitVersion = '5.7.1'
 	junitPlatformLauncherVersion = '1.7.1'
 	mockitoVersion = '3.7.7'
