/*
 * Copyright (c) 2011-2022 VMware, Inc. or its affiliates, All Rights Reserved.
 *
 * Licensed under the Apache License, Version 2.0 (the "License");
 * you may not use this file except in compliance with the License.
 * You may obtain a copy of the License at
 *
 *   https://www.apache.org/licenses/LICENSE-2.0
 *
 * Unless required by applicable law or agreed to in writing, software
 * distributed under the License is distributed on an "AS IS" BASIS,
 * WITHOUT WARRANTIES OR CONDITIONS OF ANY KIND, either express or implied.
 * See the License for the specific language governing permissions and
 * limitations under the License.
 */
import org.gradle.util.VersionNumber
import java.text.SimpleDateFormat

buildscript {
	repositories {
		mavenCentral()
		maven { url "https://plugins.gradle.org/m2/" }
		maven { url "https://repo.spring.io/plugins-release" }
	}
	dependencies {
		classpath 'org.jfrog.buildinfo:build-info-extractor-gradle:4.29.3' //applied in individual submodules
	}
}

plugins {
	id "com.diffplug.spotless" version "6.11.0"
	id 'org.asciidoctor.jvm.convert' version '3.3.2' apply false
	id 'org.asciidoctor.jvm.pdf' version '3.3.2' apply false
	id 'com.google.osdetector' version '1.7.1'
	id 'org.gradle.test-retry' version '1.4.1'
	id 'io.spring.nohttp' version '0.0.10'
	id 'com.github.johnrengelman.shadow' version '7.1.2' apply false
	//we now need version of Artifactory gradle plugin deployed on Maven Central, see above
	id 'me.champeau.gradle.japicmp' version '0.4.1' apply false
	id 'de.undercouch.download' version '5.3.0' apply false
	id 'io.spring.javadoc' version '0.0.1' apply false
	id 'io.spring.javadoc-aggregate' version '0.0.1' apply false
	id 'biz.aQute.bnd.builder' version '6.3.1' apply false
}

description = 'Reactive Streams Netty driver'

apply from: "gradle/releaser.gradle"

repositories { //needed at root for nohttp-checkstyle
	mavenCentral()
}

ext {
	if (project.hasProperty('versionBranch') && version.toString().endsWith("-SNAPSHOT")) {
		versionBranch = versionBranch.replaceAll("\"", "").trim()
		if (!versionBranch.isEmpty()) {
			realVersion = version.toString() + "-" + versionBranch
			project.version = realVersion
			println "Building special snapshot ${project.version}"
		}
	}

	versionNumber = VersionNumber.parse(version.toString())
	if (versionNumber.qualifier == null || versionNumber.qualifier.size() == 0) {
		osgiVersion = "${version}.RELEASE"
		println "$version is a release, will use $osgiVersion for bnd"
	}
	else if (versionNumber.qualifier.equalsIgnoreCase("SNAPSHOT")) {
		sdf = new SimpleDateFormat("yyyyMMddHHmm");
		sdf.setTimeZone(TimeZone.getTimeZone("UTC"));
		buildTimestamp = sdf.format(new Date())
		osgiVersion = "${versionNumber.major}.${versionNumber.minor}.${versionNumber.micro}.BUILD-$buildTimestamp"
		println "$version is a snapshot, will use $osgiVersion for bnd"
	}
	else {
		osgiVersion = "${versionNumber.major}.${versionNumber.minor}.${versionNumber.micro}.${versionNumber.qualifier}"
		println "$version is neither release nor snapshot, will use $osgiVersion for bnd"
	}

	os_suffix = ""
	if (osdetector.classifier in ["linux-x86_64"] || ["osx-x86_64"] || ["osx-aarch_64"] || ["windows-x86_64"]) {
		os_suffix = ":" + osdetector.classifier
	}

	//Metrics
	micrometerVersion = '1.10.0' //optional baseline
	micrometerTracingVersion = '1.0.0' //optional baseline
	micrometerDocsVersion = '1.0.0' //optional baseline

	// Used only in tests
	contextPropagationVersion = '1.0.0' //optional baseline

	// Used only in examples
	braveVersion = '5.14.1'
	zipkinSenderVersion = '2.16.3'

	jsr305Version = '3.0.2'

	// Logging
	slf4jVersion = '1.7.36'
	logbackVersion = '1.2.11'

	// Netty
	nettyDefaultVersion = '5.0.0.Alpha5'
	if (!project.hasProperty("forceNettyVersion")) {
		nettyVersion = nettyDefaultVersion
	}
	else {
		nettyVersion = forceNettyVersion
		println "Netty version defined from command line: ${forceNettyVersion}"
	}
<<<<<<< HEAD
	nettyContribVersion = '5.0.0.Alpha2'
	//nettyIoUringVersion = '0.0.15.Final'
	//nettyQuicVersion = '0.0.33.Final'
	nettyContribMultipartVersion = '5.0.0.Alpha1'
=======
	nettyIoUringVersion = '0.0.15.Final'
	nettyQuicVersion = '0.0.34.Final'
>>>>>>> 91e55b5f

	// Testing
	jacksonDatabindVersion = '2.14.0'
	testAddonVersion = reactorCoreVersion
	assertJVersion = '3.23.1'
	awaitilityVersion = '4.2.0'
	hoverflyJavaVersion = '0.14.3'
	tomcatVersion = '9.0.68'
	boringSslVersion = '2.0.54.Final'
	junitVersion = '5.9.1'
	junitPlatformLauncherVersion = '1.9.1'
	mockitoVersion = '4.8.1'
	blockHoundVersion = '1.0.6.RELEASE'
	bouncycastleVersion = '1.70'
	reflectionsVersion = '0.10.2'

	javadocLinks = ["https://docs.oracle.com/en/java/javase/17/docs/api/",
					"https://fasterxml.github.io/jackson-databind/javadoc/2.5/",
					// Use Reactive Streams 1.0.3 version for javadoc generation
					// With Reactive Streams 1.0.4 version there is
					// javadoc: warning - Error fetching URL: https://www.reactive-streams.org/reactive-streams-1.0.4-javadoc/
					"https://www.reactive-streams.org/reactive-streams-1.0.3-javadoc/",
					"https://projectreactor.io/docs/core/release/api/",
					"https://netty.io/5.0/api/",
					"https://projectreactor.io/docs/netty/release/api/",] as String[]
}

nohttp {
	source.exclude "docs/asciidoc/highlight/**"
	source.exclude "**/build/**"
}

spotless {
	if (project.hasProperty("spotlessFrom")) {
		if (project.spotlessFrom == "ALL") {
			println "[Spotless] Ratchet deactivated"
		}
		else {
			println "[Spotless] Ratchet from $project.spotlessFrom"
			ratchetFrom project.spotlessFrom
		}
	}
	else if (System.getenv ()["GITHUB_ACTION"] != null) {
		println "[Spotless] GitHub Action detected without explicit branch, not enforcing check"
		enforceCheck false
	}
	else {
		String spotlessBranch = "origin/netty5"
		println "[Spotless] Local run detected, ratchet from $spotlessBranch"
		ratchetFrom spotlessBranch
	}
	java {
		target '**/*.java'
		licenseHeaderFile('codequality/spotless/licenseSlashstarStyle.txt')
	}
}

subprojects {
	group = 'io.projectreactor.netty'

	apply plugin: 'java-library'
	apply plugin: 'jacoco'
	apply plugin: 'checkstyle'
	apply plugin: 'org.gradle.test-retry'
	apply from: "${rootDir}/gradle/setup.gradle"
	apply from: "${rootDir}/gradle/javadoc.gradle"
	apply from: "${rootDir}/gradle/errorprone.gradle"

	java {
		toolchain {
			languageVersion = JavaLanguageVersion.of(17)
		}
	}

	jacoco {
		toolVersion = '0.8.7'
	}

	jacocoTestReport {
		reports {
			xml.required = true
			html.required = true
		}
	}

	checkstyle {
		configFile = file("${rootDir}/codequality/checkstyle.xml")
	}

	[compileJava, compileTestJava]*.options*.compilerArgs = ["-Xlint:varargs",
															 "-Xlint:cast",
															 "-Xlint:classfile",
															 "-Xlint:dep-ann",
															 "-Xlint:divzero",
															 "-Xlint:empty",
															 "-Xlint:finally",
															 "-Xlint:overrides",
															 "-Xlint:path",
															 "-Xlint:processing",
															 "-Xlint:static",
															 "-Xlint:try",
															 "-Xlint:deprecation",
															 "-Xlint:unchecked",
															 "-Xlint:-serial",      // intentionally disabled
															 "-Xlint:-options",     // intentionally disabled
															 "-Xlint:fallthrough",
															 "-Xlint:rawtypes"
	]

	compileTestJava.options.compilerArgs += "-parameters"
	tasks.withType(Javadoc) {
		options.addStringOption('Xdoclint:none', '-quiet')
		options.addStringOption('encoding', 'UTF-8')
	}

	[compileJava, compileTestJava]*.options*.encoding = 'UTF-8'
	sourceSets.test.resources.srcDirs = ["src/test/resources", "src/test/java"]

	configurations.all {
		exclude group: 'commons-logging', module: 'commons-logging'
	}

	project.tasks.withType(Test).all {
		jvmArgs += "-XX:+AllowRedefinitionToAddDeleteMethods"
		// run tests with IPv4 only when IPv6 is available
		if (project.hasProperty('preferIPv4Stack')) {
			systemProperty("java.net.preferIPv4Stack", "true")
		}
		// run tests with preferring IPv6 addresses
		if (project.hasProperty('preferIPv6Addresses')) {
			systemProperty("java.net.preferIPv6Addresses", "true")
		}
		systemProperty("java.awt.headless", "true")
		systemProperty("reactor.trace.cancel", "true")
		systemProperty("reactor.trace.nocapacity", "true")
		systemProperty("testGroups", project.properties.get("testGroups"))
		systemProperty("io.netty5.leakDetectionLevel", "paranoid")
		systemProperty("io.netty5.leakDetection.targetRecords", "32")
		systemProperty("io.netty5.buffer.lifecycleTracingEnabled", "true")
		systemProperty("io.netty5.buffer.leakDetectionEnabled", "true")
		systemProperty("reactor.netty5.pool.getPermitsSamplingRate", "0.5")
		systemProperty("reactor.netty5.pool.returnPermitsSamplingRate", "0.5")
		if (project.hasProperty("forceTransport")) {
			systemProperty("forceTransport", forceTransport)
		}
		scanForTestClasses = false
		include '**/*Tests.*'
		include '**/*Test.*'
		include '**/*Spec.*'
		exclude '**/*Abstract*.*'

		useJUnitPlatform()

		retry {
			maxFailures = 10
			maxRetries = 1
		}

		testLogging {
			showExceptions true
			exceptionFormat "full"
		}

		onOutput { descriptor, event ->
			def evMsg = event.message
			if (evMsg.contains("LoggingLeakCallback")) {
				logger.error("ERROR: Test: " + descriptor + " produced resource leak: " + event.message)
			}
		}
	}

	repositories {
		mavenCentral()
		maven { url "https://oss.sonatype.org/content/repositories/releases/" }
		maven { url 'https://repo.spring.io/milestone' }
		if (version.endsWith('-SNAPSHOT') || version.contains('-SNAPSHOT-')) { //classic or customized snapshots
			//if (System.getenv()["GITHUB_ACTION"] == null) {
				mavenLocal()
			//}
			//else {
			//	println 'GitHub Action detected, avoiding use of mavenLocal()'
			//}
			maven { url 'https://repo.spring.io/snapshot' }
			maven { url 'https://oss.sonatype.org/content/repositories/snapshots' }
		}
	}

	tasks.withType(GenerateModuleMetadata) {
		enabled = false
	}

	jar {
		manifest {
			attributes("Created-By": "${System.getProperty("java.version")} (${System.getProperty("java.specification.vendor")})",
					"Implementation-Title": project.name,
					"Implementation-Version": project.version)
		}
	}

	check.dependsOn jacocoTestReport
}

configurations.all {
	// check for updates every build
	resolutionStrategy.cacheChangingModulesFor 0, 'seconds'
}<|MERGE_RESOLUTION|>--- conflicted
+++ resolved
@@ -110,15 +110,10 @@
 		nettyVersion = forceNettyVersion
 		println "Netty version defined from command line: ${forceNettyVersion}"
 	}
-<<<<<<< HEAD
 	nettyContribVersion = '5.0.0.Alpha2'
 	//nettyIoUringVersion = '0.0.15.Final'
-	//nettyQuicVersion = '0.0.33.Final'
+	//nettyQuicVersion = '0.0.34.Final'
 	nettyContribMultipartVersion = '5.0.0.Alpha1'
-=======
-	nettyIoUringVersion = '0.0.15.Final'
-	nettyQuicVersion = '0.0.34.Final'
->>>>>>> 91e55b5f
 
 	// Testing
 	jacksonDatabindVersion = '2.14.0'
