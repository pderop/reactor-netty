/*
 * Copyright (c) 2011-Present VMware, Inc. or its affiliates, All Rights Reserved.
 *
 * Licensed under the Apache License, Version 2.0 (the "License");
 * you may not use this file except in compliance with the License.
 * You may obtain a copy of the License at
 *
 *       https://www.apache.org/licenses/LICENSE-2.0
 *
 * Unless required by applicable law or agreed to in writing, software
 * distributed under the License is distributed on an "AS IS" BASIS,
 * WITHOUT WARRANTIES OR CONDITIONS OF ANY KIND, either express or implied.
 * See the License for the specific language governing permissions and
 * limitations under the License.
 */
import aQute.bnd.gradle.BundleTaskConvention
import me.champeau.gradle.japicmp.JapicmpTask

buildscript {
  repositories {
	maven { url "https://repo.spring.io/plugins-release" }
  }
  dependencies {
	classpath 'org.springframework.build.gradle:propdeps-plugin:0.0.7',
			'com.google.gradle:osdetector-gradle-plugin:1.6.2',
			'biz.aQute.bnd:biz.aQute.bnd.gradle:4.2.0'
  }
}

plugins {
  id "com.github.hierynomus.license" version "0.15.0"
  id 'org.asciidoctor.convert' version '1.5.11'
  id 'com.github.johnrengelman.shadow' version '5.2.0'
  id "com.jfrog.artifactory" version "4.9.8" apply false
  id "de.undercouch.download" version "4.1.0"
  id 'me.champeau.gradle.japicmp' version '0.2.9'
}

description = 'Reactive Streams Netty driver'

ext {
  if (project.hasProperty('versionBranch') && version.toString().endsWith(".BUILD-SNAPSHOT")) {
	versionBranch = versionBranch.replaceAll("\"", "").trim()
	if (!versionBranch.isEmpty()) {
	  realVersion = version.toString().replace("BUILD-SNAPSHOT", versionBranch + ".BUILD-SNAPSHOT")
	  project.version = realVersion
	  println "Building special snapshot ${project.version}"
	}
  }

  gradleScriptDir = "${rootProject.projectDir}/gradle"

  //Metrics
  micrometerVersion = '1.3.0' //optional baseline: technically could work with 1.2.x, should work with any 1.3.x

  jsr305Version = '3.0.2'

  // Logging
  slf4jVersion = '1.7.30'
  logbackVersion = '1.2.3'

<<<<<<< HEAD
  // Netty
  nettyDefaultVersion = '4.1.50.Final'
  if (!project.hasProperty("forceNettyVersion")) {
	nettyVersion = nettyDefaultVersion
  }
  else {
	nettyVersion = forceNettyVersion
	println "Netty version defined from command line: ${forceNettyVersion}"
  }
=======
  // Libraries
  nettyVersion = '4.1.51.Final'
>>>>>>> 6851e461

  // Testing
  jacksonDatabindVersion = '2.11.1'
  testAddonVersion = reactorCoreVersion
  hamcrestVersion = '2.2'
  assertJVersion = '3.16.1'
  hoverflyJavaVersion = '0.13.0'
  tomcatVersion = '9.0.37'
  boringSslVersion = '2.0.31.Final'
  junitVersion = '4.12'

  javadocLinks = ["https://docs.oracle.com/javase/7/docs/api/",
				  "https://docs.oracle.com/javaee/6/api/",
				  "https://fasterxml.github.io/jackson-databind/javadoc/2.5/",
				  "https://www.reactive-streams.org/reactive-streams-1.0.3-javadoc/",
				  "https://projectreactor.io/docs/core/release/api/",
				  "https://netty.io/4.1/api/",
				  "https://projectreactor.io/docs/netty/release/api/",] as String[]

	bndOptions = [
			"Export-Package": "!reactor.netty.internal*,reactor.netty.*;-noimport:=true",
			"Import-Package": '!javax.annotation,io.netty.channel.kqueue;resolution:=optional;version="[4.1,5)",io.netty.handler.codec.haproxy;resolution:=optional;version="[4.1,5)",io.micrometer.*;resolution:=optional,*',
			"Bundle-Name" : "reactor-netty",
			"Bundle-SymbolicName" : "io.projectreactor.netty.reactor-netty"
	]
}


configure(rootProject) { project ->
  group = 'io.projectreactor.netty'

  apply plugin: 'java'
  apply plugin: 'jacoco'
  apply from: "$gradleScriptDir/releaser.gradle"
  apply from: "$gradleScriptDir/setup.gradle"
  apply plugin: 'propdeps'
  apply plugin: "biz.aQute.bnd.builder"
  apply from: "${gradleScriptDir}/errorprone.gradle"
  apply plugin: 'com.google.osdetector'
  apply plugin: 'idea'

  jacoco {
	toolVersion = '0.8.5'
  }

  jacocoTestReport {
	reports {
	  xml.enabled = true
	  html.enabled = true
	}
  }

  [compileJava, compileTestJava]*.options*.compilerArgs = ["-Xlint:varargs",
														   "-Xlint:cast",
														   "-Xlint:classfile",
														   "-Xlint:dep-ann",
														   "-Xlint:divzero",
														   "-Xlint:empty",
														   "-Xlint:finally",
														   "-Xlint:overrides",
														   "-Xlint:path",
														   "-Xlint:processing",
														   "-Xlint:static",
														   "-Xlint:try",
														   "-Xlint:deprecation",
														   "-Xlint:unchecked",
														   "-Xlint:-serial",      // intentionally disabled
														   "-Xlint:-options",     // intentionally disabled
														   "-Xlint:-fallthrough", // intentionally disabled
														   "-Xlint:rawtypes"
  ]

  compileJava {
	sourceCompatibility = 1.8
	targetCompatibility = 1.8
  }

  compileTestJava {
	sourceCompatibility = 1.8
	targetCompatibility = 1.8
  }

  if (JavaVersion.current().isJava8Compatible()) {
	compileTestJava.options.compilerArgs += "-parameters"
	tasks.withType(Javadoc) {
	  options.addStringOption('Xdoclint:none', '-quiet')
	  options.addStringOption('encoding', 'UTF-8')
	}
  }

  [compileJava, compileTestJava]*.options*.encoding = 'UTF-8'
  sourceSets.test.resources.srcDirs = ["src/test/resources", "src/test/java"]

  configurations.all {
	exclude group: 'commons-logging', module: 'commons-logging'
  }

  project.tasks.withType(Test).all {
	// run tests with IPv4 only when IPv6 is available
	if (project.hasProperty('preferIPv4Stack')) {
		systemProperty("java.net.preferIPv4Stack", "true")
	}
	// run tests with preferring IPv6 addresses
	if (project.hasProperty('preferIPv6Addresses')) {
		systemProperty("java.net.preferIPv6Addresses", "true")
	}
	systemProperty("java.awt.headless", "true")
	systemProperty("reactor.trace.cancel", "true")
	systemProperty("reactor.trace.nocapacity", "true")
	systemProperty("testGroups", project.properties.get("testGroups"))
	systemProperty("io.netty.leakDetection.level", "paranoid")
	scanForTestClasses = false
	include '**/*Tests.*'
	include '**/*Test.*'
	include '**/*Spec.*'
	exclude '**/*Abstract*.*'
  }

  test {
	testLogging {
	  events  "passed", "failed"
	  showExceptions true
	  exceptionFormat "full"
	  maxGranularity 3
	}

	onOutput { descriptor, event ->
	  if (event.message.contains("ResourceLeakDetector")) {
		logger.error("ERROR: Test: " + descriptor + " produced resource leak: " + event.message )
	  }
	}
  }

	sourceSets {
		jarFileTest
	}

	//TODO evaluate if this is still necessary, if not remove that and `idea` plugin
	idea.module.testSourceDirs += sourceSets.jarFileTest.allSource.srcDirs

	repositories {
	mavenCentral()
	if (version.endsWith('BUILD-SNAPSHOT')) {
	  if (System.getenv ()["bamboo_buildNumber"] == null) {
		mavenLocal()
	  } else {
		println 'Bamboo CI detected, avoiding use of mavenLocal()'
	  }
	  maven { url 'https://repo.spring.io/libs-snapshot' }
	  maven { url 'https://oss.sonatype.org/content/repositories/snapshots' }
	}
	maven { url 'https://repo.spring.io/libs-milestone' }
	maven { url 'https://repo.spring.io/libs-release' }
	maven { url "https://oss.sonatype.org/content/repositories/releases/" }
	jcenter()
  }

	def os_suffix = ""
	if (osdetector.classifier in ["linux-x86_64"] || ["osx-x86_64"] || ["windows-x86_64"]) {
		os_suffix = ":" + osdetector.classifier
	}

	configurations {
		shaded
	}

	// dependencies that are common across all java projects
  dependencies {
	// JSR-305 annotations
	compileOnly "com.google.code.findbugs:jsr305:$jsr305Version"

	compile "io.netty:netty-handler-proxy:$nettyVersion"
	compile "io.netty:netty-codec-http2:$nettyVersion"
	optional "io.netty:netty-codec-haproxy:$nettyVersion"

	//Metrics
	optional "io.micrometer:micrometer-core:$micrometerVersion"

	// Logging
	optional "org.slf4j:slf4j-api:$slf4jVersion"

	compile "io.projectreactor:reactor-core:$reactorCoreVersion"
	shaded("io.projectreactor.addons:reactor-pool:$reactorPoolVersion") {
		exclude module: "reactor-core"
	}

	compile "io.netty:netty-handler:$nettyVersion"
	compile "io.netty:netty-codec-http:$nettyVersion"

	//transport resolution: typical build forces epoll but not kqueue transitively
	//on the other hand, if we want to make transport-specific tests, we'll make all
	// native optional at compile time and add correct native/nio to testRuntime
	if (project.hasProperty("forceTransport")) {
	  //so that the main code compiles
	  optional "io.netty:netty-transport-native-epoll:$nettyVersion"
	  optional "io.netty:netty-transport-native-kqueue:$nettyVersion"
	  //now we explicitly add correctly qualified native, or do nothing if we want to test NIO
	  if (forceTransport == "native") {
		if (osdetector.os == "osx") {
		  testRuntime "io.netty:netty-transport-native-kqueue:$nettyVersion$os_suffix"
		}
		else if (osdetector.os == "linux") {
		  testRuntime "io.netty:netty-transport-native-epoll:$nettyVersion$os_suffix"
		}
	  }
	  else if (forceTransport != "nio") {
		throw new InvalidUserDataException("invalid -PforceTranport option " + forceTransport + ", should be native|nio")
	  }
	}
	else {
	  //classic build to be distributed
	  compile "io.netty:netty-transport-native-epoll:$nettyVersion:linux-x86_64"
	  optional "io.netty:netty-transport-native-kqueue:$nettyVersion"
	}

	// Testing
	testCompile "com.fasterxml.jackson.core:jackson-databind:$jacksonDatabindVersion"
	testCompile "io.projectreactor:reactor-test:$testAddonVersion"
	testCompile "org.hamcrest:hamcrest-library:$hamcrestVersion"
	testCompile "org.assertj:assertj-core:$assertJVersion"
	testCompile "io.specto:hoverfly-java:$hoverflyJavaVersion"
	testCompile "org.apache.tomcat.embed:tomcat-embed-core:$tomcatVersion"
	testCompile "junit:junit:$junitVersion"

	testRuntime "org.slf4j:jcl-over-slf4j:$slf4jVersion"
	testRuntime "ch.qos.logback:logback-classic:$logbackVersion"
	// Needed for HTTP/2 testing
	testRuntime "io.netty:netty-tcnative-boringssl-static:$boringSslVersion" + os_suffix

	jarFileTestCompile "org.assertj:assertj-core:$assertJVersion"
	jarFileTestCompile "junit:junit:$junitVersion"

	for (dependency in project.configurations.shaded.dependencies) {
	    compileOnly(dependency)
	}
  }

  jar {
	classifier = 'original'

	manifest {
	  attributes("Created-By": "${System.getProperty("java.version")} (${System.getProperty("java.specification.vendor")})",
			  "Implementation-Title": project.name,
			  "Implementation-Version": project.version,
			  "Automatic-Module-Name": "reactor.netty")
	}
	bnd(bndOptions)
  }

  task downloadBaseline(type: Download) {
		onlyIf {
			if (project.gradle.startParameter.isOffline()) {
				println "Offline: skipping downloading of baseline and JAPICMP"
				return false
			}
			else if ("$compatibleVersion" == "SKIP") {
				println "SKIP: Instructed to skip the baseline comparison"
				return false
			}
			else {
				println "Will download and perform baseline comparison with ${compatibleVersion}"
				return true
			}
		}

		onlyIfNewer true
		compress true
		src "${repositories.jcenter().url}io/projectreactor/netty/reactor-netty/$compatibleVersion/reactor-netty-${compatibleVersion}.jar"
		dest "${buildDir}/baselineLibs/reactor-netty-${compatibleVersion}.jar"
  }

  task japicmp(type: JapicmpTask) {
		oldClasspath = files("${buildDir}/baselineLibs/reactor-netty-${compatibleVersion}.jar")
		newClasspath = files(shadowJar.archiveFile)
		onlyBinaryIncompatibleModified = true
		failOnModification = true
		failOnSourceIncompatibility = true
		txtOutputFile = file("${project.buildDir}/reports/japi.txt")
		ignoreMissingClasses = true
		includeSynthetic = true
		methodExcludes = [
			// this is a method with a default implementation
			"reactor.netty.resources.LoopResources#onChannelClass(java.lang.Class, io.netty.channel.EventLoopGroup)"
		]
		onlyIf {"$compatibleVersion" != "SKIP"}
  }
  tasks.japicmp.dependsOn(downloadBaseline)
  shadowJar.finalizedBy(japicmp)

  check.dependsOn jacocoTestReport

  shadowJar {
	  configure {
		  it.convention.plugins.bundle = new BundleTaskConvention(it)
		  doLast {
			  buildBundle()
		  }
	  }
	  bnd(bndOptions)

	  classifier = null

	  dependsOn(project.tasks.jar)

	  manifest {
		  inheritFrom project.tasks.jar.manifest
	  }

	  configurations = [project.configurations.shaded]

	  project.afterEvaluate {
		  dependencies {
			  def shadedDependencies = project.configurations
					  .shaded
					  .dependencies
					  .collect { "${it.group}:${it.name}".toString() }
					  .toSet()

			  // Exclude every compile-scoped dependency (including the transitive ones)
			  for (id in project.configurations.compile.resolvedConfiguration.resolvedArtifacts*.moduleVersion*.id) {
				  def module = "${id.group}:${id.name}".toString()
				  if (!shadedDependencies.contains(module)) {
					  project.configurations.shaded.exclude(group: id.group, module: id.name)
					  exclude(dependency(module))
				  }
			  }
		  }
	  }

	  exclude 'META-INF/maven*/**'
  }

  task relocateShadowJar(type: com.github.jengelman.gradle.plugins.shadow.tasks.ConfigureShadowRelocation) {
	  target = tasks.shadowJar
	  prefix = "reactor.netty.internal.shaded"
  }

  tasks.shadowJar.dependsOn tasks.relocateShadowJar

  //add shadowJar to the publication
  publishing.publications.mavenJava.artifact(shadowJar)

  task jarFileTest(type: Test) {
	  testClassesDirs = sourceSets.jarFileTest.output.classesDirs
	  classpath = sourceSets.jarFileTest.runtimeClasspath

	  systemProperty("jarFile", shadowJar.outputs.files.singleFile)

	  dependsOn(shadowJar)
  }
  project.tasks.check.dependsOn(jarFileTest)

  project.tasks.compileTestJava.classpath += configurations.shaded
  project.tasks.test.classpath += configurations.shaded

  task shadedJarTest(type: Test) {
	  testClassesDirs = sourceSets.test.output.classesDirs

	  Set<? super File> mainOutputs = [
			  project.sourceSets.main.output.resourcesDir,
			  project.sourceSets.main.java.outputDir,
	  ]

	  classpath = shadowJar.outputs.files
	  // Exclude main outputs since we have the shaded JAR on the classpath already
	  classpath += sourceSets.test.runtimeClasspath.filter { !(it in mainOutputs) }

	  //The imports are not relocated, we do relocation only for the main sources not the tests
	  exclude '**/*PooledConnectionProviderTest*.*'

	  dependsOn(shadowJar)
  }
  project.tasks.check.dependsOn(shadedJarTest)
}

configurations.all {
  // check for updates every build
  resolutionStrategy.cacheChangingModulesFor 0, 'seconds'

  license {
    header rootProject.file('codequality/HEADER')
    includes(["**/*.java", "**/*.css"])
    strictCheck true
    mapping {
        java = 'SLASHSTAR_STYLE'
        css = 'SLASHSTAR_STYLE'
    }
  }
}<|MERGE_RESOLUTION|>--- conflicted
+++ resolved
@@ -59,9 +59,8 @@
   slf4jVersion = '1.7.30'
   logbackVersion = '1.2.3'
 
-<<<<<<< HEAD
   // Netty
-  nettyDefaultVersion = '4.1.50.Final'
+  nettyDefaultVersion = '4.1.51.Final'
   if (!project.hasProperty("forceNettyVersion")) {
 	nettyVersion = nettyDefaultVersion
   }
@@ -69,10 +68,6 @@
 	nettyVersion = forceNettyVersion
 	println "Netty version defined from command line: ${forceNettyVersion}"
   }
-=======
-  // Libraries
-  nettyVersion = '4.1.51.Final'
->>>>>>> 6851e461
 
   // Testing
   jacksonDatabindVersion = '2.11.1'
