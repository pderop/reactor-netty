--- conflicted
+++ resolved
@@ -124,12 +124,8 @@
 	junitVersion = '5.9.2'
 	junitPlatformLauncherVersion = '1.9.2'
 	mockitoVersion = '4.11.0'
-<<<<<<< HEAD
-	blockHoundVersion = '1.0.6.RELEASE'
+	blockHoundVersion = '1.0.7.RELEASE'
 	bouncycastleVersion = '1.70'
-=======
-	blockHoundVersion = '1.0.7.RELEASE'
->>>>>>> 0dbe9172
 	reflectionsVersion = '0.10.2'
 
 	javadocLinks = ["https://docs.oracle.com/en/java/javase/17/docs/api/",
