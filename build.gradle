--- conflicted
+++ resolved
@@ -57,7 +57,7 @@
   assertJVersion = '3.6.1'
 
   // Netty
-  nettyDefaultVersion = '4.1.45.Final'
+  nettyDefaultVersion = '4.1.46.Final'
   if (!project.hasProperty("forceNettyVersion")) {
 	nettyVersion = nettyDefaultVersion
   }
@@ -67,10 +67,6 @@
   }
 
   // Libraries
-<<<<<<< HEAD
-=======
-  nettyVersion = '4.1.46.Final'
->>>>>>> 5fde036f
   jacksonDatabindVersion = '2.5.1'
 
   // Testing
@@ -294,12 +290,7 @@
 	testRuntime "ch.qos.logback:logback-classic:$logbackVersion"
 
 	// Needed for HTTP/2 testing
-<<<<<<< HEAD
-	testRuntime "io.netty:netty-tcnative-boringssl-static:2.0.28.Final" + os_suffix
-=======
 	testRuntime "io.netty:netty-tcnative-boringssl-static:2.0.29.Final" + os_suffix
-  }
->>>>>>> 5fde036f
 
 	jarFileTestCompile 'org.assertj:assertj-core:3.12.2'
 	jarFileTestCompile 'junit:junit:4.12'
