/*
 * Copyright (c) 2011-2023 VMware, Inc. or its affiliates, All Rights Reserved.
 *
 * Licensed under the Apache License, Version 2.0 (the "License");
 * you may not use this file except in compliance with the License.
 * You may obtain a copy of the License at
 *
 *   https://www.apache.org/licenses/LICENSE-2.0
 *
 * Unless required by applicable law or agreed to in writing, software
 * distributed under the License is distributed on an "AS IS" BASIS,
 * WITHOUT WARRANTIES OR CONDITIONS OF ANY KIND, either express or implied.
 * See the License for the specific language governing permissions and
 * limitations under the License.
 */
import org.gradle.util.VersionNumber
import java.text.SimpleDateFormat

buildscript {
	repositories {
		mavenCentral()
		maven { url "https://plugins.gradle.org/m2/" }
		maven { url "https://repo.spring.io/plugins-release" }
	}
	dependencies {
		classpath 'org.jfrog.buildinfo:build-info-extractor-gradle:4.31.8' //applied in individual submodules
	}
}

plugins {
	id "com.diffplug.spotless" version "6.13.0"
	id 'org.asciidoctor.jvm.convert' version '3.3.2' apply false
	id 'org.asciidoctor.jvm.pdf' version '3.3.2' apply false
	id 'com.google.osdetector' version '1.7.3'
	id 'org.gradle.test-retry' version '1.5.2'
	id 'io.spring.nohttp' version '0.0.11'
	id 'com.github.johnrengelman.shadow' version '7.1.2' apply false
	//we now need version of Artifactory gradle plugin deployed on Maven Central, see above
	id 'me.champeau.gradle.japicmp' version '0.4.1' apply false
	id 'de.undercouch.download' version '5.4.0' apply false
	id 'io.spring.javadoc' version '0.0.1' apply false
	id 'io.spring.javadoc-aggregate' version '0.0.1' apply false
	id 'biz.aQute.bnd.builder' version '6.4.0' apply false
}

description = 'Reactive Streams Netty driver'

apply from: "gradle/releaser.gradle"

repositories { //needed at root for nohttp-checkstyle
	mavenCentral()
}

ext {
	if (project.hasProperty('versionBranch') && version.toString().endsWith("-SNAPSHOT")) {
		versionBranch = versionBranch.replaceAll("\"", "").trim()
		if (!versionBranch.isEmpty()) {
			realVersion = version.toString() + "-" + versionBranch
			project.version = realVersion
			println "Building special snapshot ${project.version}"
		}
	}

	versionNumber = VersionNumber.parse(version.toString())
	if (versionNumber.qualifier == null || versionNumber.qualifier.size() == 0) {
		osgiVersion = "${version}.RELEASE"
		println "$version is a release, will use $osgiVersion for bnd"
	}
	else if (versionNumber.qualifier.equalsIgnoreCase("SNAPSHOT")) {
		sdf = new SimpleDateFormat("yyyyMMddHHmm");
		sdf.setTimeZone(TimeZone.getTimeZone("UTC"));
		buildTimestamp = sdf.format(new Date())
		osgiVersion = "${versionNumber.major}.${versionNumber.minor}.${versionNumber.micro}.BUILD-$buildTimestamp"
		println "$version is a snapshot, will use $osgiVersion for bnd"
	}
	else {
		osgiVersion = "${versionNumber.major}.${versionNumber.minor}.${versionNumber.micro}.${versionNumber.qualifier}"
		println "$version is neither release nor snapshot, will use $osgiVersion for bnd"
	}

	os_suffix = ""
	if (osdetector.classifier in ["linux-x86_64"] || ["osx-x86_64"] || ["osx-aarch_64"] || ["windows-x86_64"]) {
		os_suffix = ":" + osdetector.classifier
	}

	//Metrics
	micrometerVersion = '1.10.0' //optional baseline
	micrometerTracingVersion = '1.0.0' //optional baseline
	micrometerDocsVersion = '1.0.0' //optional baseline

	contextPropagationVersion = '1.0.0' //optional baseline

	// Used only in examples
	braveVersion = '5.15.0'
	zipkinSenderVersion = '2.16.3'

	jsr305Version = '3.0.2'

	// Logging
	slf4jVersion = '2.0.7'
	logbackVersion = '1.4.6'

	// Netty
	nettyDefaultVersion = '5.0.0.Alpha6-SNAPSHOT'
	if (!project.hasProperty("forceNettyVersion")) {
		nettyVersion = nettyDefaultVersion
	}
	else {
		nettyVersion = forceNettyVersion
		println "Netty version defined from command line: ${forceNettyVersion}"
	}
<<<<<<< HEAD
	nettyContribVersion = '5.0.0.Alpha2'
	//nettyQuicVersion = '0.0.38.Final'
	nettyContribMultipartVersion = '5.0.0.Alpha2-SNAPSHOT'
	nettyContribHandlerProxyVersion = '5.0.0.Alpha3-SNAPSHOT'
=======
	nettyIoUringVersion = '0.0.19.Final'
	nettyQuicVersion = '0.0.39.Final'
>>>>>>> 4f5dbadf

	// Testing
	jacksonDatabindVersion = '2.14.2'
	testAddonVersion = reactorCoreVersion
	assertJVersion = '3.24.2'
	awaitilityVersion = '4.2.0'
	hoverflyJavaVersion = '0.14.4'
	tomcatVersion = '9.0.73'
	boringSslVersion = '2.0.59.Final'
	junitVersion = '5.9.2'
	junitPlatformLauncherVersion = '1.9.2'
	mockitoVersion = '4.11.0'
	blockHoundVersion = '1.0.7.RELEASE'
	bouncycastleVersion = '1.70'
	reflectionsVersion = '0.10.2'

	javadocLinks = ["https://docs.oracle.com/en/java/javase/17/docs/api/",
					// Use Reactive Streams 1.0.3 version for javadoc generation
					// With Reactive Streams 1.0.4 version there is
					// javadoc: warning - Error fetching URL: https://www.reactive-streams.org/reactive-streams-1.0.4-javadoc/
					"https://www.reactive-streams.org/reactive-streams-1.0.3-javadoc/",
					"https://projectreactor.io/docs/core/release/api/",
					"https://netty.io/5.0/api/",
					"https://projectreactor.io/docs/netty/release/api/",] as String[]
}

nohttp {
	source.exclude "docs/asciidoc/highlight/**"
	source.exclude "**/build/**"
}

spotless {
	if (project.hasProperty("spotlessFrom")) {
		if (project.spotlessFrom == "ALL") {
			println "[Spotless] Ratchet deactivated"
		}
		else {
			println "[Spotless] Ratchet from $project.spotlessFrom"
			ratchetFrom project.spotlessFrom
		}
	}
	else if (System.getenv ()["GITHUB_ACTION"] != null) {
		println "[Spotless] GitHub Action detected without explicit branch, not enforcing check"
		enforceCheck false
	}
	else {
		String spotlessBranch = "origin/netty5"
		println "[Spotless] Local run detected, ratchet from $spotlessBranch"
		ratchetFrom spotlessBranch
	}
	java {
		target '**/*.java'
		licenseHeaderFile('codequality/spotless/licenseSlashstarStyle.txt')
	}
	format 'gradle', {
		target '**/*.gradle'
		// find start of gradle files by looking for either `import`, `apply`
		// or start of blocks like `javadoc{` or `configure(rootProject) {`...
		licenseHeaderFile('codequality/spotless/licenseSlashstarStyle.txt',
				"^\\w+(\\(\\w+\\))?\\s?\\{\$|import|apply")
	}
}

subprojects {
	group = 'io.projectreactor.netty'

	apply plugin: 'java-library'
	apply plugin: 'jacoco'
	apply plugin: 'checkstyle'
	apply plugin: 'org.gradle.test-retry'
	apply from: "${rootDir}/gradle/setup.gradle"
	apply from: "${rootDir}/gradle/javadoc.gradle"
	apply from: "${rootDir}/gradle/errorprone.gradle"

	java {
		toolchain {
			languageVersion = JavaLanguageVersion.of(17)
		}
	}

	jacoco {
		toolVersion = '0.8.7'
	}

	jacocoTestReport {
		reports {
			xml.required = true
			html.required = true
		}
	}

	checkstyle {
		configFile = file("${rootDir}/codequality/checkstyle.xml")
	}

	[compileJava, compileTestJava]*.options*.compilerArgs = ["-Xlint:varargs",
															 "-Xlint:cast",
															 "-Xlint:classfile",
															 "-Xlint:dep-ann",
															 "-Xlint:divzero",
															 "-Xlint:empty",
															 "-Xlint:finally",
															 "-Xlint:overrides",
															 "-Xlint:path",
															 "-Xlint:processing",
															 "-Xlint:static",
															 "-Xlint:try",
															 "-Xlint:deprecation",
															 "-Xlint:unchecked",
															 "-Xlint:-serial",      // intentionally disabled
															 "-Xlint:-options",     // intentionally disabled
															 "-Xlint:fallthrough",
															 "-Xlint:rawtypes"
	]

	compileTestJava.options.compilerArgs += "-parameters"
	tasks.withType(Javadoc) {
		options.addStringOption('Xdoclint:none', '-quiet')
		options.addStringOption('encoding', 'UTF-8')
	}

	[compileJava, compileTestJava]*.options*.encoding = 'UTF-8'
	sourceSets.test.resources.srcDirs = ["src/test/resources", "src/test/java"]

	configurations.all {
		exclude group: 'commons-logging', module: 'commons-logging'
	}

	project.tasks.withType(Test).all {
		jvmArgs += "-XX:+AllowRedefinitionToAddDeleteMethods"
		// run tests with IPv4 only when IPv6 is available
		if (project.hasProperty('preferIPv4Stack')) {
			systemProperty("java.net.preferIPv4Stack", "true")
		}
		// run tests with preferring IPv6 addresses
		if (project.hasProperty('preferIPv6Addresses')) {
			systemProperty("java.net.preferIPv6Addresses", "true")
		}
		systemProperty("java.awt.headless", "true")
		systemProperty("reactor.trace.cancel", "true")
		systemProperty("reactor.trace.nocapacity", "true")
		systemProperty("testGroups", project.properties.get("testGroups"))
		systemProperty("io.netty5.leakDetection.level", "paranoid")
		systemProperty("io.netty5.leakDetection.targetRecords", "32")
		systemProperty("io.netty5.buffer.lifecycleTracingEnabled", "true")
		systemProperty("io.netty5.buffer.leakDetectionEnabled", "true")
		systemProperty("reactor.netty5.pool.getPermitsSamplingRate", "0.5")
		systemProperty("reactor.netty5.pool.returnPermitsSamplingRate", "0.5")
		if (project.hasProperty("forceTransport")) {
			systemProperty("forceTransport", forceTransport)
		}
		scanForTestClasses = false
		include '**/*Tests.*'
		include '**/*Test.*'
		include '**/*Spec.*'
		exclude '**/*Abstract*.*'

		useJUnitPlatform()

		retry {
			maxFailures = 10
			maxRetries = 1
		}

		testLogging {
			showExceptions true
			exceptionFormat "full"
		}

		onOutput { descriptor, event ->
			def evMsg = event.message
			if (evMsg.contains("LoggingLeakCallback")) {
				logger.error("ERROR: Test: " + descriptor + " produced resource leak: " + event.message)
			}
		}
	}

	repositories {
		mavenCentral()
		maven { url "https://oss.sonatype.org/content/repositories/releases/" }
		maven { url 'https://repo.spring.io/milestone' }
		if (version.endsWith('-SNAPSHOT') || version.contains('-SNAPSHOT-')) { //classic or customized snapshots
			//if (System.getenv()["GITHUB_ACTION"] == null) {
				mavenLocal()
			//}
			//else {
			//	println 'GitHub Action detected, avoiding use of mavenLocal()'
			//}
			maven { url 'https://repo.spring.io/snapshot' }
			maven { url 'https://oss.sonatype.org/content/repositories/snapshots' }
		}
	}

	tasks.withType(GenerateModuleMetadata) {
		enabled = false
	}

	jar {
		manifest {
			attributes("Created-By": "${System.getProperty("java.version")} (${System.getProperty("java.specification.vendor")})",
					"Implementation-Title": project.name,
					"Implementation-Version": project.version)
		}
	}

	check.dependsOn jacocoTestReport
}

configurations.all {
	// check for updates every build
	resolutionStrategy.cacheChangingModulesFor 0, 'seconds'
}<|MERGE_RESOLUTION|>--- conflicted
+++ resolved
@@ -109,15 +109,10 @@
 		nettyVersion = forceNettyVersion
 		println "Netty version defined from command line: ${forceNettyVersion}"
 	}
-<<<<<<< HEAD
 	nettyContribVersion = '5.0.0.Alpha2'
-	//nettyQuicVersion = '0.0.38.Final'
+	//nettyQuicVersion = '0.0.39.Final'
 	nettyContribMultipartVersion = '5.0.0.Alpha2-SNAPSHOT'
 	nettyContribHandlerProxyVersion = '5.0.0.Alpha3-SNAPSHOT'
-=======
-	nettyIoUringVersion = '0.0.19.Final'
-	nettyQuicVersion = '0.0.39.Final'
->>>>>>> 4f5dbadf
 
 	// Testing
 	jacksonDatabindVersion = '2.14.2'
