--- conflicted
+++ resolved
@@ -202,12 +202,13 @@
 	ignoreMissingClasses = true
 	includeSynthetic = true
 	onlyIf { "$compatibleVersion" != "SKIP" }
-<<<<<<< HEAD
 	fieldExcludes = [
 			// Deprecated field is removed
 			'reactor.netty.NettyPipeline#UnvoidHandler'
 	]
 	methodExcludes = [
+			"reactor.netty.resources.ConnectionProvider#create(java.lang.String, int, boolean)", // new static method in 1.0.21
+
 			'reactor.netty.NettyInbound#receive()',
 			'reactor.netty.NettyOutbound#alloc()',
 			'reactor.netty.NettyOutbound#send(org.reactivestreams.Publisher, java.util.function.Predicate)',
@@ -354,10 +355,6 @@
 			// Deprecated classes are removed
 			'reactor.netty.tcp.SslProvider$DefaultConfigurationSpec',
 			'reactor.netty.tcp.SslProvider$DefaultConfigurationType'
-=======
-	methodExcludes = [
-			"reactor.netty.resources.ConnectionProvider#create(java.lang.String, int, boolean)"
->>>>>>> c348d706
 	]
 }
 
