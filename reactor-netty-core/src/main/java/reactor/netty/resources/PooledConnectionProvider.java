--- conflicted
+++ resolved
@@ -149,18 +149,10 @@
 				return newPool;
 			});
 
-<<<<<<< HEAD
 			ContextContainer container = ContextContainer.create().captureThreadLocalValues();
 			container.captureContext(Context.of(sink.contextView()));
 			Context currentPropagationContext = container.save(Context.empty());
-			EventLoop eventLoop = sink.contextView().getOrDefault(CONTEXT_CALLER_EVENTLOOP,
-					config.loopResources().onClient(config.isPreferNative()).next());
-			pool.acquire(Duration.ofMillis(poolFactory.pendingAcquireTimeout))
-			    .contextWrite(ctx -> ctx.put(CONTEXT_CALLER_EVENTLOOP, eventLoop)
-			                            .putAll(currentPropagationContext.readOnly()))
-			    .subscribe(createDisposableAcquire(config, connectionObserver,
-			            poolFactory.pendingAcquireTimeout, pool, currentPropagationContext, sink));
-=======
+
 			EventLoop eventLoop;
 			if (sink.contextView().hasKey(CONTEXT_CALLER_EVENTLOOP)) {
 				eventLoop = sink.contextView().get(CONTEXT_CALLER_EVENTLOOP);
@@ -179,9 +171,9 @@
 			if (eventLoop != null) {
 				mono = mono.contextWrite(ctx -> ctx.put(CONTEXT_CALLER_EVENTLOOP, eventLoop));
 			}
-			mono.subscribe(createDisposableAcquire(config, connectionObserver,
-					poolFactory.pendingAcquireTimeout, pool, sink));
->>>>>>> fa345b0a
+			mono.contextWrite(ctx -> ctx.putAll(currentPropagationContext.readOnly()))
+			    .subscribe(createDisposableAcquire(config, connectionObserver,
+			            poolFactory.pendingAcquireTimeout, pool, currentPropagationContext, sink));
 		});
 	}
 
