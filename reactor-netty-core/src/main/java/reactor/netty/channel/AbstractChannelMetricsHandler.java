/*
 * Copyright (c) 2021-2022 VMware, Inc. or its affiliates, All Rights Reserved.
 *
 * Licensed under the Apache License, Version 2.0 (the "License");
 * you may not use this file except in compliance with the License.
 * You may obtain a copy of the License at
 *
 *   https://www.apache.org/licenses/LICENSE-2.0
 *
 * Unless required by applicable law or agreed to in writing, software
 * distributed under the License is distributed on an "AS IS" BASIS,
 * WITHOUT WARRANTIES OR CONDITIONS OF ANY KIND, either express or implied.
 * See the License for the specific language governing permissions and
 * limitations under the License.
 */
package reactor.netty.channel;

import io.netty5.buffer.api.Buffer;
import io.netty5.channel.ChannelHandler;
import io.netty5.channel.ChannelHandlerAdapter;
import io.netty5.channel.ChannelHandlerContext;
import io.netty5.channel.socket.DatagramPacket;
import io.netty5.util.concurrent.Future;
import reactor.netty.NettyPipeline;
import reactor.util.Logger;
import reactor.util.Loggers;
import reactor.util.annotation.Nullable;

import java.net.SocketAddress;

/**
 * Base {@link ChannelHandler} for collecting metrics on protocol level.
 *
 * @author Violeta Georgieva
 * @since 1.0.8
 */
public abstract class AbstractChannelMetricsHandler extends ChannelHandlerAdapter {

	private static final Logger log = Loggers.getLogger(AbstractChannelMetricsHandler.class);

	final SocketAddress remoteAddress;

	final boolean onServer;

	protected AbstractChannelMetricsHandler(@Nullable SocketAddress remoteAddress, boolean onServer) {
		this.remoteAddress = remoteAddress;
		this.onServer = onServer;
	}

	@Override
	public void channelActive(ChannelHandlerContext ctx) {
		if (onServer) {
			try {
				recorder().recordServerConnectionOpened(ctx.channel().localAddress());
			}
			catch (RuntimeException e) {
				log.warn("Exception caught while recording metrics.", e);
				// Allow request-response exchange to continue, unaffected by metrics problem
			}
		}
		ctx.fireChannelActive();
	}

	@Override
	public void channelInactive(ChannelHandlerContext ctx) {
		if (onServer) {
			try {
				recorder().recordServerConnectionClosed(ctx.channel().localAddress());
			}
			catch (RuntimeException e) {
				log.warn("Exception caught while recording metrics.", e);
				// Allow request-response exchange to continue, unaffected by metrics problem
			}
		}
		ctx.fireChannelInactive();
	}

	@Override
	public void channelRegistered(ChannelHandlerContext ctx) {
		if (!onServer) {
			ctx.pipeline()
			   .addAfter(NettyPipeline.ChannelMetricsHandler,
			             NettyPipeline.ConnectMetricsHandler,
			             connectMetricsHandler());
		}
		if (ctx.pipeline().get(NettyPipeline.SslHandler) != null) {
			ctx.pipeline()
				.addBefore(NettyPipeline.SslHandler,
						 NettyPipeline.TlsMetricsHandler,
						 tlsMetricsHandler());
		}

		ctx.fireChannelRegistered();
	}

	@Override
	public void channelRead(ChannelHandlerContext ctx, Object msg) {
<<<<<<< HEAD
		if (msg instanceof Buffer buffer) {
			if (buffer.readableBytes() > 0) {
				recordRead(ctx, remoteAddress, buffer.readableBytes());
			}
		}
		else if (msg instanceof DatagramPacket p) {
			Buffer buffer = p.content();
			if (buffer.readableBytes() > 0) {
				recordRead(ctx, remoteAddress != null ? remoteAddress : p.sender(), buffer.readableBytes());
=======
		try {
			if (msg instanceof ByteBuf) {
				ByteBuf buffer = (ByteBuf) msg;
				if (buffer.readableBytes() > 0) {
					recordRead(ctx, remoteAddress, buffer.readableBytes());
				}
			}
			else if (msg instanceof DatagramPacket) {
				DatagramPacket p = (DatagramPacket) msg;
				ByteBuf buffer = p.content();
				if (buffer.readableBytes() > 0) {
					recordRead(ctx, remoteAddress != null ? remoteAddress : p.sender(), buffer.readableBytes());
				}
>>>>>>> 12544db7
			}
		}
		catch (RuntimeException e) {
			log.warn("Exception caught while recording metrics.", e);
			// Allow request-response exchange to continue, unaffected by metrics problem
		}

		ctx.fireChannelRead(msg);
	}

	@Override
<<<<<<< HEAD
	public Future<Void> write(ChannelHandlerContext ctx, Object msg) {
		if (msg instanceof Buffer buffer) {
			if (buffer.readableBytes() > 0) {
				recordWrite(ctx, remoteAddress, buffer.readableBytes());
			}
		}
		else if (msg instanceof DatagramPacket p) {
			Buffer buffer = p.content();
			if (buffer.readableBytes() > 0) {
				recordWrite(ctx, remoteAddress != null ? remoteAddress : p.recipient(), buffer.readableBytes());
=======
	@SuppressWarnings("FutureReturnValueIgnored")
	public void write(ChannelHandlerContext ctx, Object msg, ChannelPromise promise) {
		try {
			if (msg instanceof ByteBuf) {
				ByteBuf buffer = (ByteBuf) msg;
				if (buffer.readableBytes() > 0) {
					recordWrite(ctx, remoteAddress, buffer.readableBytes());
				}
			}
			else if (msg instanceof DatagramPacket) {
				DatagramPacket p = (DatagramPacket) msg;
				ByteBuf buffer = p.content();
				if (buffer.readableBytes() > 0) {
					recordWrite(ctx, remoteAddress != null ? remoteAddress : p.recipient(), buffer.readableBytes());
				}
>>>>>>> 12544db7
			}
		}
		catch (RuntimeException e) {
			log.warn("Exception caught while recording metrics.", e);
			// Allow request-response exchange to continue, unaffected by metrics problem
		}

		return ctx.write(msg);
	}

	@Override
<<<<<<< HEAD
	public void channelExceptionCaught(ChannelHandlerContext ctx, Throwable cause) {
		recordException(ctx, remoteAddress != null ? remoteAddress : ctx.channel().remoteAddress());
=======
	public void exceptionCaught(ChannelHandlerContext ctx, Throwable cause) {
		try {
			recordException(ctx, remoteAddress != null ? remoteAddress : ctx.channel().remoteAddress());
		}
		catch (RuntimeException e) {
			log.warn("Exception caught while recording metrics.", e);
			// Allow request-response exchange to continue, unaffected by metrics problem
		}
>>>>>>> 12544db7

		ctx.fireChannelExceptionCaught(cause);
	}

	public abstract ChannelHandler connectMetricsHandler();
	public abstract ChannelHandler tlsMetricsHandler();

	public abstract ChannelMetricsRecorder recorder();

	protected void recordException(ChannelHandlerContext ctx, SocketAddress address) {
		recorder().incrementErrorsCount(address);
	}

	protected void recordRead(ChannelHandlerContext ctx, SocketAddress address, long bytes) {
		recorder().recordDataReceived(address, bytes);
	}

	protected void recordWrite(ChannelHandlerContext ctx, SocketAddress address, long bytes) {
		recorder().recordDataSent(address, bytes);
	}
}<|MERGE_RESOLUTION|>--- conflicted
+++ resolved
@@ -95,31 +95,17 @@
 
 	@Override
 	public void channelRead(ChannelHandlerContext ctx, Object msg) {
-<<<<<<< HEAD
-		if (msg instanceof Buffer buffer) {
-			if (buffer.readableBytes() > 0) {
-				recordRead(ctx, remoteAddress, buffer.readableBytes());
-			}
-		}
-		else if (msg instanceof DatagramPacket p) {
-			Buffer buffer = p.content();
-			if (buffer.readableBytes() > 0) {
-				recordRead(ctx, remoteAddress != null ? remoteAddress : p.sender(), buffer.readableBytes());
-=======
 		try {
-			if (msg instanceof ByteBuf) {
-				ByteBuf buffer = (ByteBuf) msg;
+			if (msg instanceof Buffer buffer) {
 				if (buffer.readableBytes() > 0) {
 					recordRead(ctx, remoteAddress, buffer.readableBytes());
 				}
 			}
-			else if (msg instanceof DatagramPacket) {
-				DatagramPacket p = (DatagramPacket) msg;
-				ByteBuf buffer = p.content();
+			else if (msg instanceof DatagramPacket p) {
+				Buffer buffer = p.content();
 				if (buffer.readableBytes() > 0) {
 					recordRead(ctx, remoteAddress != null ? remoteAddress : p.sender(), buffer.readableBytes());
 				}
->>>>>>> 12544db7
 			}
 		}
 		catch (RuntimeException e) {
@@ -131,34 +117,18 @@
 	}
 
 	@Override
-<<<<<<< HEAD
 	public Future<Void> write(ChannelHandlerContext ctx, Object msg) {
-		if (msg instanceof Buffer buffer) {
-			if (buffer.readableBytes() > 0) {
-				recordWrite(ctx, remoteAddress, buffer.readableBytes());
-			}
-		}
-		else if (msg instanceof DatagramPacket p) {
-			Buffer buffer = p.content();
-			if (buffer.readableBytes() > 0) {
-				recordWrite(ctx, remoteAddress != null ? remoteAddress : p.recipient(), buffer.readableBytes());
-=======
-	@SuppressWarnings("FutureReturnValueIgnored")
-	public void write(ChannelHandlerContext ctx, Object msg, ChannelPromise promise) {
 		try {
-			if (msg instanceof ByteBuf) {
-				ByteBuf buffer = (ByteBuf) msg;
+			if (msg instanceof Buffer buffer) {
 				if (buffer.readableBytes() > 0) {
 					recordWrite(ctx, remoteAddress, buffer.readableBytes());
 				}
 			}
-			else if (msg instanceof DatagramPacket) {
-				DatagramPacket p = (DatagramPacket) msg;
-				ByteBuf buffer = p.content();
+			else if (msg instanceof DatagramPacket p) {
+				Buffer buffer = p.content();
 				if (buffer.readableBytes() > 0) {
 					recordWrite(ctx, remoteAddress != null ? remoteAddress : p.recipient(), buffer.readableBytes());
 				}
->>>>>>> 12544db7
 			}
 		}
 		catch (RuntimeException e) {
@@ -170,11 +140,7 @@
 	}
 
 	@Override
-<<<<<<< HEAD
 	public void channelExceptionCaught(ChannelHandlerContext ctx, Throwable cause) {
-		recordException(ctx, remoteAddress != null ? remoteAddress : ctx.channel().remoteAddress());
-=======
-	public void exceptionCaught(ChannelHandlerContext ctx, Throwable cause) {
 		try {
 			recordException(ctx, remoteAddress != null ? remoteAddress : ctx.channel().remoteAddress());
 		}
@@ -182,7 +148,6 @@
 			log.warn("Exception caught while recording metrics.", e);
 			// Allow request-response exchange to continue, unaffected by metrics problem
 		}
->>>>>>> 12544db7
 
 		ctx.fireChannelExceptionCaught(cause);
 	}
