/*
 * Copyright (c) 2019-2024 VMware, Inc. or its affiliates, All Rights Reserved.
 *
 * Licensed under the Apache License, Version 2.0 (the "License");
 * you may not use this file except in compliance with the License.
 * You may obtain a copy of the License at
 *
 *   https://www.apache.org/licenses/LICENSE-2.0
 *
 * Unless required by applicable law or agreed to in writing, software
 * distributed under the License is distributed on an "AS IS" BASIS,
 * WITHOUT WARRANTIES OR CONDITIONS OF ANY KIND, either express or implied.
 * See the License for the specific language governing permissions and
 * limitations under the License.
 */
package reactor.netty.tcp;

import static org.assertj.core.api.Assertions.assertThat;
import static org.assertj.core.api.Assertions.assertThatExceptionOfType;
import static org.assertj.core.api.Assertions.fail;
import static reactor.netty.Metrics.CONNECT_TIME;
import static reactor.netty.Metrics.CONNECTIONS_TOTAL;
import static reactor.netty.Metrics.DATA_RECEIVED;
import static reactor.netty.Metrics.DATA_SENT;
import static reactor.netty.Metrics.ERRORS;
import static reactor.netty.Metrics.LOCAL_ADDRESS;
import static reactor.netty.Metrics.REMOTE_ADDRESS;
import static reactor.netty.Metrics.STATUS;
import static reactor.netty.Metrics.TCP_CLIENT_PREFIX;
import static reactor.netty.Metrics.TCP_SERVER_PREFIX;
import static reactor.netty.Metrics.TLS_HANDSHAKE_TIME;
import static reactor.netty.Metrics.URI;
import static reactor.netty.micrometer.CounterAssert.assertCounter;
import static reactor.netty.micrometer.DistributionSummaryAssert.assertDistributionSummary;
import static reactor.netty.micrometer.GaugeAssert.assertGauge;
import static reactor.netty.micrometer.TimerAssert.assertTimer;

import io.micrometer.core.instrument.MeterRegistry;
import io.micrometer.core.instrument.Metrics;
<<<<<<< HEAD
import io.micrometer.core.instrument.Tags;
import io.micrometer.core.instrument.Timer;
=======
>>>>>>> 9e8700c3
import io.micrometer.core.instrument.simple.SimpleMeterRegistry;
import io.micrometer.core.tck.MeterRegistryAssert;
import io.netty.channel.ChannelHandlerContext;
import io.netty.channel.ChannelInboundHandlerAdapter;
import org.junit.jupiter.api.AfterEach;
import org.junit.jupiter.api.BeforeEach;
import org.junit.jupiter.api.Test;
import reactor.core.publisher.Mono;
import reactor.netty.Connection;
import reactor.netty.DisposableServer;
import reactor.netty.SocketUtils;
import reactor.netty.channel.ContextAwareChannelMetricsRecorder;
import reactor.netty.resources.ConnectionProvider;
import reactor.util.context.Context;
import reactor.util.context.ContextView;

import java.net.InetSocketAddress;
import java.net.SocketAddress;
import java.time.Duration;
import java.util.concurrent.CountDownLatch;
import java.util.concurrent.TimeUnit;
import java.util.concurrent.atomic.AtomicBoolean;

/**
 * This test class verifies TCP metrics functionality.
 *
 * @author Violeta Georgieva
 */
class TcpMetricsTests {
	TcpServer tcpServer;
	DisposableServer disposableServer;
	TcpClient tcpClient;
	Connection connection;
	private ConnectionProvider provider;
	MeterRegistry registry;

	@BeforeEach
	void setUp() {
		tcpServer =
				customizeServerOptions(TcpServer.create()
				                                .host("127.0.0.1")
				                                .port(0)
				                                .metrics(true));

		provider = ConnectionProvider.create("TcpMetricsTests", 1);
		tcpClient =
				customizeClientOptions(TcpClient.create(provider)
				                                .remoteAddress(() -> disposableServer.address())
				                                .metrics(true));

		registry = new SimpleMeterRegistry();
		Metrics.addRegistry(registry);
	}

	@AfterEach
	void tearDown() {
		if (disposableServer != null) {
			disposableServer.disposeNow();
		}

		if (connection != null) {
			connection.disposeNow();
		}

		provider.disposeLater()
		        .block(Duration.ofSeconds(30));

		Metrics.removeRegistry(registry);
		registry.clear();
		registry.close();
	}

	@Test
	void testSuccessfulCommunication() throws Exception {
		CountDownLatch latch = new CountDownLatch(2);
		disposableServer =
				tcpServer.handle((in, out) -> {
				             in.receive()
				               .asString()
				               .subscribe(s -> {
				                 if ("hello".equals(s)) {
				                     latch.countDown();
				                 }
				             });
				             return out.sendString(Mono.just("hello"))
				                       .neverComplete();
				         })
				         .bindNow();

		connection = tcpClient.connectNow();

		connection.outbound()
		          .sendString(Mono.just("hello"))
		          .neverComplete()
		          .subscribe();

		connection.inbound()
		          .receive()
		          .asString()
		          .subscribe(s -> {
		              if ("hello".equals(s)) {
		                  latch.countDown();
		              }
		          });

		assertThat(latch.await(30, TimeUnit.SECONDS)).as("latch await").isTrue();

		checkExpectationsPositive();
	}

	@Test
	void testFailedConnect() throws Exception {
		disposableServer = tcpServer.bindNow();

		CountDownLatch latch = new CountDownLatch(1);
		int port = SocketUtils.findAvailableTcpPort();
		try {
			connection = tcpClient.host("127.0.0.1")
			                      .port(port)
			                      .doOnChannelInit((observer, channel, address) ->
	                                  channel.pipeline()
			                                 .addLast(new ChannelInboundHandlerAdapter() {

			                                     @Override
			                                     public void channelUnregistered(ChannelHandlerContext ctx) {
			                                         latch.countDown();
			                                         ctx.fireChannelUnregistered();
			                                     }
			                                 }))
			                      .connectNow();
			fail("Connect should fail.");
		}
		catch (Exception e) {
			// expected
		}

		assertThat(latch.await(30, TimeUnit.SECONDS)).as("latch await").isTrue();

		checkExpectationsNegative(port);
	}

	@Test
	void testContextAwareRecorder() throws Exception {
		CountDownLatch latch = new CountDownLatch(2);
		disposableServer =
				tcpServer.handle((in, out) -> {
				             in.receive()
				               .asString()
				               .subscribe(s -> {
				                   if ("hello".equals(s)) {
				                       latch.countDown();
				                   }
				               });
				             return out.sendString(Mono.just("hello"))
				                       .neverComplete();
				         })
				         .bindNow();

		ContextAwareRecorder recorder = ContextAwareRecorder.INSTANCE;
		connection =
				tcpClient.metrics(true, () -> recorder)
				         .connect()
				         .contextWrite(Context.of("testContextAwareRecorder", "OK"))
				         .block(Duration.ofSeconds(30));

		assertThat(connection).isNotNull();

		connection.outbound()
		          .sendString(Mono.just("hello"))
		          .neverComplete()
		          .subscribe();

		connection.inbound()
		          .receive()
		          .asString()
		          .subscribe(s -> {
		              if ("hello".equals(s)) {
		                  latch.countDown();
		              }
		          });

		assertThat(latch.await(30, TimeUnit.SECONDS)).as("latch await").isTrue();

		assertThat(recorder.onDataReceivedContextView).isTrue();
		assertThat(recorder.onDataSentContextView).isTrue();
	}

	@Test
	void smokeTestNoContextPropagation() {
		assertThatExceptionOfType(ClassNotFoundException.class)
				.isThrownBy(() -> Class.forName("io.micrometer.context.ContextRegistry"));
	}

	private void checkExpectationsPositive() {
		InetSocketAddress ca = (InetSocketAddress) connection.channel().localAddress();
		String clientAddress = ca.getHostString() + ":" + ca.getPort();
		InetSocketAddress sa = (InetSocketAddress) disposableServer.channel().localAddress();
		String serverAddress = sa.getHostString() + ":" + sa.getPort();
		String[] timerTags = new String[] {REMOTE_ADDRESS, clientAddress, STATUS, "SUCCESS"};
		String[] summaryTags = new String[] {REMOTE_ADDRESS, clientAddress, URI, "tcp"};
		String[] totalConnectionsTags = new String[] {URI, "tcp", LOCAL_ADDRESS, serverAddress};

		checkTlsTimer(SERVER_TLS_HANDSHAKE_TIME, timerTags, true);
		assertDistributionSummary(registry, SERVER_DATA_SENT, summaryTags)
				.hasCountEqualTo(1)
				.hasTotalAmountGreaterThanOrEqualTo(5);
		assertDistributionSummary(registry, SERVER_DATA_RECEIVED, summaryTags)
				.hasCountEqualTo(1)
				.hasTotalAmountGreaterThanOrEqualTo(5);
		assertCounter(registry, SERVER_ERRORS, summaryTags).isNull();

		timerTags = new String[] {REMOTE_ADDRESS, serverAddress, STATUS, "SUCCESS"};
		summaryTags = new String[] {REMOTE_ADDRESS, serverAddress, URI, "tcp"};
		assertTimer(registry, CLIENT_CONNECT_TIME, timerTags)
				.hasCountEqualTo(1)
				.hasTotalTimeGreaterThanOrEqualTo(0);
		checkTlsTimer(CLIENT_TLS_HANDSHAKE_TIME, timerTags, true);
		assertDistributionSummary(registry, CLIENT_DATA_SENT, summaryTags)
				.hasCountEqualTo(1)
				.hasTotalAmountGreaterThanOrEqualTo(5);
		assertDistributionSummary(registry, CLIENT_DATA_RECEIVED, summaryTags)
				.hasCountEqualTo(1)
				.hasTotalAmountGreaterThanOrEqualTo(5);
		assertCounter(registry, CLIENT_ERRORS, summaryTags).isNull();
		assertGauge(registry, SERVER_CONNECTIONS_TOTAL, totalConnectionsTags).hasValueEqualTo(1);
	}

	private void checkExpectationsNegative(int port) {
		String address = "127.0.0.1:" + port;
		String[] timerTags1 = new String[] {REMOTE_ADDRESS, address, STATUS, "ERROR"};
		String[] timerTags2 = new String[] {REMOTE_ADDRESS, address, STATUS, "SUCCESS"};
		String[] summaryTags = new String[] {REMOTE_ADDRESS, address, URI, "tcp"};

		assertTimer(registry, CLIENT_CONNECT_TIME, timerTags1)
				.hasCountEqualTo(1)
				.hasTotalTimeGreaterThanOrEqualTo(0);
		checkTlsTimer(CLIENT_TLS_HANDSHAKE_TIME, timerTags2, false);
		assertDistributionSummary(registry, CLIENT_DATA_SENT, summaryTags).isNull();
		assertDistributionSummary(registry, CLIENT_DATA_RECEIVED, summaryTags).isNull();
		assertCounter(registry, CLIENT_ERRORS, summaryTags).isNull();
	}


	protected TcpServer customizeServerOptions(TcpServer tcpServer) {
		return tcpServer;
	}

	protected TcpClient customizeClientOptions(TcpClient tcpClient) {
		return tcpClient;
	}

	protected void checkTlsTimer(String name, String[] tags, boolean exists) {
		//no-op
	}

<<<<<<< HEAD

	void checkTimer(String name, String[] tags, boolean exists) {
		Timer timer = registry.find(name).tags(tags).timer();
		if (exists) {
			MeterRegistryAssert.assertThat(registry).hasTimerWithNameAndTags(name, Tags.of(tags));

			assertThat(timer).isNotNull();
			assertThat(timer.count()).isEqualTo(1);
			assertThat(timer.totalTime(TimeUnit.NANOSECONDS) >= 0).isTrue();
		}
		else {
			assertThat(timer).isNull();
		}
	}

	void checkDistributionSummary(String name, String[] tags, long expectedCount, int expectedAmount, boolean exists) {
		DistributionSummary summary = registry.find(name).tags(tags).summary();
		if (exists) {
			assertThat(summary).isNotNull();
			assertThat(summary.count()).isEqualTo(expectedCount);
			assertThat(summary.totalAmount() >= expectedAmount).isTrue();
		}
		else {
			assertThat(summary).isNull();
		}
	}

	void checkCounter(String name, String[] tags, double expectedCount, boolean exists) {
		Counter counter = registry.find(name).tags(tags).counter();
		if (exists) {
			assertThat(counter).isNotNull();
			assertThat(counter.count() >= expectedCount).isTrue();
		}
		else {
			assertThat(counter).isNull();
		}
	}

	void checkGauge(String name, String[] tags, double expectedCount, boolean exists) {
		Gauge counter = registry.find(name).tags(tags).gauge();
		if (exists) {
			assertThat(counter).isNotNull();
			assertThat(counter.value() == expectedCount).isTrue();
		}
		else {
			assertThat(counter).isNull();
		}
	}

=======
>>>>>>> 9e8700c3
	static final String SERVER_CONNECTIONS_TOTAL = TCP_SERVER_PREFIX + CONNECTIONS_TOTAL;
	static final String SERVER_DATA_SENT = TCP_SERVER_PREFIX + DATA_SENT;
	static final String SERVER_DATA_RECEIVED = TCP_SERVER_PREFIX + DATA_RECEIVED;
	static final String SERVER_ERRORS = TCP_SERVER_PREFIX + ERRORS;
	static final String SERVER_TLS_HANDSHAKE_TIME = TCP_SERVER_PREFIX + TLS_HANDSHAKE_TIME;

	static final String CLIENT_DATA_SENT = TCP_CLIENT_PREFIX + DATA_SENT;
	static final String CLIENT_DATA_RECEIVED = TCP_CLIENT_PREFIX + DATA_RECEIVED;
	static final String CLIENT_ERRORS = TCP_CLIENT_PREFIX + ERRORS;
	static final String CLIENT_CONNECT_TIME = TCP_CLIENT_PREFIX + CONNECT_TIME;
	static final String CLIENT_TLS_HANDSHAKE_TIME = TCP_CLIENT_PREFIX + TLS_HANDSHAKE_TIME;

	static final class ContextAwareRecorder extends ContextAwareChannelMetricsRecorder {

		static final ContextAwareRecorder INSTANCE = new ContextAwareRecorder();

		final AtomicBoolean onDataReceivedContextView = new AtomicBoolean();
		final AtomicBoolean onDataSentContextView = new AtomicBoolean();

		@Override
		public void recordResolveAddressTime(SocketAddress remoteAddress, Duration time, String status) {
		}

		@Override
		public void incrementErrorsCount(ContextView contextView, SocketAddress remoteAddress) {
		}

		@Override
		public void recordConnectTime(ContextView contextView, SocketAddress remoteAddress, Duration time, String status) {
		}

		@Override
		public void recordDataReceived(ContextView contextView, SocketAddress remoteAddress, long bytes) {
			onDataReceivedContextView.set("OK".equals(contextView.getOrDefault("testContextAwareRecorder", "KO")));
		}

		@Override
		public void recordDataSent(ContextView contextView, SocketAddress remoteAddress, long bytes) {
			onDataSentContextView.set("OK".equals(contextView.getOrDefault("testContextAwareRecorder", "KO")));
		}

		@Override
		public void recordTlsHandshakeTime(ContextView contextView, SocketAddress remoteAddress, Duration time, String status) {
		}
	}
}<|MERGE_RESOLUTION|>--- conflicted
+++ resolved
@@ -37,13 +37,7 @@
 
 import io.micrometer.core.instrument.MeterRegistry;
 import io.micrometer.core.instrument.Metrics;
-<<<<<<< HEAD
-import io.micrometer.core.instrument.Tags;
-import io.micrometer.core.instrument.Timer;
-=======
->>>>>>> 9e8700c3
 import io.micrometer.core.instrument.simple.SimpleMeterRegistry;
-import io.micrometer.core.tck.MeterRegistryAssert;
 import io.netty.channel.ChannelHandlerContext;
 import io.netty.channel.ChannelInboundHandlerAdapter;
 import org.junit.jupiter.api.AfterEach;
@@ -297,58 +291,6 @@
 		//no-op
 	}
 
-<<<<<<< HEAD
-
-	void checkTimer(String name, String[] tags, boolean exists) {
-		Timer timer = registry.find(name).tags(tags).timer();
-		if (exists) {
-			MeterRegistryAssert.assertThat(registry).hasTimerWithNameAndTags(name, Tags.of(tags));
-
-			assertThat(timer).isNotNull();
-			assertThat(timer.count()).isEqualTo(1);
-			assertThat(timer.totalTime(TimeUnit.NANOSECONDS) >= 0).isTrue();
-		}
-		else {
-			assertThat(timer).isNull();
-		}
-	}
-
-	void checkDistributionSummary(String name, String[] tags, long expectedCount, int expectedAmount, boolean exists) {
-		DistributionSummary summary = registry.find(name).tags(tags).summary();
-		if (exists) {
-			assertThat(summary).isNotNull();
-			assertThat(summary.count()).isEqualTo(expectedCount);
-			assertThat(summary.totalAmount() >= expectedAmount).isTrue();
-		}
-		else {
-			assertThat(summary).isNull();
-		}
-	}
-
-	void checkCounter(String name, String[] tags, double expectedCount, boolean exists) {
-		Counter counter = registry.find(name).tags(tags).counter();
-		if (exists) {
-			assertThat(counter).isNotNull();
-			assertThat(counter.count() >= expectedCount).isTrue();
-		}
-		else {
-			assertThat(counter).isNull();
-		}
-	}
-
-	void checkGauge(String name, String[] tags, double expectedCount, boolean exists) {
-		Gauge counter = registry.find(name).tags(tags).gauge();
-		if (exists) {
-			assertThat(counter).isNotNull();
-			assertThat(counter.value() == expectedCount).isTrue();
-		}
-		else {
-			assertThat(counter).isNull();
-		}
-	}
-
-=======
->>>>>>> 9e8700c3
 	static final String SERVER_CONNECTIONS_TOTAL = TCP_SERVER_PREFIX + CONNECTIONS_TOTAL;
 	static final String SERVER_DATA_SENT = TCP_SERVER_PREFIX + DATA_SENT;
 	static final String SERVER_DATA_RECEIVED = TCP_SERVER_PREFIX + DATA_RECEIVED;
