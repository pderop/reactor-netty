--- conflicted
+++ resolved
@@ -741,8 +741,7 @@
 
 		if (metricsRecorder != null) {
 			if (metricsRecorder instanceof HttpServerMetricsRecorder) {
-<<<<<<< HEAD
-				ChannelHandler handler;
+				AbstractHttpServerMetricsHandler handler;
 				if (metricsRecorder instanceof MicrometerHttpServerMetricsRecorder) {
 					handler = new MicrometerHttpServerMetricsHandler((MicrometerHttpServerMetricsRecorder) metricsRecorder, uriTagValue);
 				}
@@ -751,13 +750,9 @@
 				}
 				else {
 					handler = new HttpServerMetricsHandler((HttpServerMetricsRecorder) metricsRecorder, uriTagValue);
-=======
-				AbstractHttpServerMetricsHandler handler = metricsRecorder instanceof ContextAwareHttpServerMetricsRecorder ?
-						new ContextAwareHttpServerMetricsHandler((ContextAwareHttpServerMetricsRecorder) metricsRecorder, uriTagValue) :
-						new HttpServerMetricsHandler((HttpServerMetricsRecorder) metricsRecorder, uriTagValue);
+				}
 				if (channelOpened) {
 					handler.channelOpened = true;
->>>>>>> 68499e45
 				}
 				p.addAfter(NettyPipeline.HttpTrafficHandler, NettyPipeline.HttpMetricsHandler, handler);
 				if (metricsRecorder instanceof MicrometerHttpServerMetricsRecorder) {
