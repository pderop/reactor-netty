/*
 * Copyright (c) 2021-2023 VMware, Inc. or its affiliates, All Rights Reserved.
 *
 * Licensed under the Apache License, Version 2.0 (the "License");
 * you may not use this file except in compliance with the License.
 * You may obtain a copy of the License at
 *
 *   https://www.apache.org/licenses/LICENSE-2.0
 *
 * Unless required by applicable law or agreed to in writing, software
 * distributed under the License is distributed on an "AS IS" BASIS,
 * WITHOUT WARRANTIES OR CONDITIONS OF ANY KIND, either express or implied.
 * See the License for the specific language governing permissions and
 * limitations under the License.
 */
package reactor.netty.http.server;

import io.netty.buffer.ByteBuf;
import io.netty.buffer.ByteBufHolder;
import io.netty.channel.Channel;
import io.netty.channel.ChannelDuplexHandler;
import io.netty.channel.ChannelHandlerContext;
import io.netty.channel.ChannelPromise;
import io.netty.handler.codec.http.HttpRequest;
import io.netty.handler.codec.http.HttpResponse;
import io.netty.handler.codec.http.HttpResponseStatus;
import io.netty.handler.codec.http.LastHttpContent;
import io.netty.handler.codec.http2.Http2StreamChannel;
import reactor.netty.channel.ChannelOperations;
import reactor.util.Logger;
import reactor.util.Loggers;
import reactor.util.annotation.Nullable;

import java.net.SocketAddress;
import java.time.Duration;
import java.util.function.Function;

import static reactor.netty.ReactorNetty.format;

/**
 * @author Violeta Georgieva
 * @since 1.0.8
 */
abstract class AbstractHttpServerMetricsHandler extends ChannelDuplexHandler {

	private static final Logger log = Loggers.getLogger(AbstractHttpServerMetricsHandler.class);

	boolean channelActivated;

	long dataReceived;

	long dataSent;

	long dataReceivedTime;

	long dataSentTime;

	final Function<String, String> uriTagValue;

	protected AbstractHttpServerMetricsHandler(@Nullable Function<String, String> uriTagValue) {
		this.uriTagValue = uriTagValue;
	}

	protected AbstractHttpServerMetricsHandler(AbstractHttpServerMetricsHandler copy) {
		this.channelActivated = copy.channelActivated;
		this.dataReceived = copy.dataReceived;
		this.dataReceivedTime = copy.dataReceivedTime;
		this.dataSent = copy.dataSent;
		this.dataSentTime = copy.dataSentTime;
		this.uriTagValue = copy.uriTagValue;
	}

	@Override
	public void channelActive(ChannelHandlerContext ctx) {
		// For custom user recorders, we don't propagate the channelActive event, because this will be done
		// by the ChannelMetricsHandler itself. ChannelMetricsHandler is only present when the recorder is
		// not our MicrometerHttpServerMetricsRecorder. See HttpServerConfig class.
		if (!(ctx.channel() instanceof Http2StreamChannel) && recorder() instanceof MicrometerHttpServerMetricsRecorder) {
			try {
				// Always use the real connection local address without any proxy information
				recorder().recordServerConnectionOpened(ctx.channel().localAddress());
			}
			catch (RuntimeException e) {
				if (log.isWarnEnabled()) {
					log.warn(format(ctx.channel(), "Exception caught while recording metrics."), e);
				}
				// Allow request-response exchange to continue, unaffected by metrics problem
			}
		}
		ctx.fireChannelActive();
	}

	@Override
	public void channelInactive(ChannelHandlerContext ctx) {
		if (!(ctx.channel() instanceof Http2StreamChannel) && recorder() instanceof MicrometerHttpServerMetricsRecorder) {
			try {
				// Always use the real connection local address without any proxy information
				recorder().recordServerConnectionClosed(ctx.channel().localAddress());
			}
			catch (RuntimeException e) {
				if (log.isWarnEnabled()) {
					log.warn(format(ctx.channel(), "Exception caught while recording metrics."), e);
				}
				// Allow request-response exchange to continue, unaffected by metrics problem
			}
		}

		recordInactiveConnectionOrStream(ctx.channel());

		ctx.fireChannelInactive();
	}

	@Override
	@SuppressWarnings("FutureReturnValueIgnored")
	public void write(ChannelHandlerContext ctx, Object msg, ChannelPromise promise) {
		try {
			if (msg instanceof HttpResponse) {
				if (((HttpResponse) msg).status().equals(HttpResponseStatus.CONTINUE)) {
					//"FutureReturnValueIgnored" this is deliberate
					ctx.write(msg, promise);
					return;
				}

				ChannelOperations<?, ?> channelOps = ChannelOperations.get(ctx.channel());
				if (channelOps instanceof HttpServerOperations) {
					HttpServerOperations ops = (HttpServerOperations) channelOps;
					startWrite(ops, uriTagValue == null ? ops.path : uriTagValue.apply(ops.path),
							ops.method().name(), ops.status().codeAsText().toString());
				}
			}

			dataSent += extractProcessedDataFromBuffer(msg);

			if (msg instanceof LastHttpContent) {
				promise.addListener(future -> {
					ChannelOperations<?, ?> channelOps = ChannelOperations.get(ctx.channel());
					if (channelOps instanceof HttpServerOperations) {
						HttpServerOperations ops = (HttpServerOperations) channelOps;
						try {
							recordWrite(ops, uriTagValue == null ? ops.path : uriTagValue.apply(ops.path),
									ops.method().name(), ops.status().codeAsText().toString());
						}
						catch (RuntimeException e) {
							if (log.isWarnEnabled()) {
								log.warn(format(ctx.channel(), "Exception caught while recording metrics."), e);
							}
							// Allow request-response exchange to continue, unaffected by metrics problem
						}
					}

					recordInactiveConnectionOrStream(ctx.channel());

					dataSent = 0;
				});
			}
		}
		catch (RuntimeException e) {
			if (log.isWarnEnabled()) {
				log.warn(format(ctx.channel(), "Exception caught while recording metrics."), e);
			}
			// Allow request-response exchange to continue, unaffected by metrics problem
		}
		finally {
			//"FutureReturnValueIgnored" this is deliberate
			ctx.write(msg, promise);
		}
	}

	@Override
	public void channelRead(ChannelHandlerContext ctx, Object msg) {
		try {
			if (msg instanceof HttpRequest) {
<<<<<<< HEAD
				ChannelOperations<?, ?> channelOps = ChannelOperations.get(ctx.channel());
				if (channelOps instanceof HttpServerOperations) {
					channelActivated = true;
					HttpServerOperations ops = (HttpServerOperations) channelOps;
					if (ops.isHttp2()) {
						recordOpenStream(ops);
					}
					else {
						recordActiveConnection(ops);
					}
					startRead(ops, uriTagValue == null ? ops.path : uriTagValue.apply(ops.path), ops.method().name());
=======
				dataReceivedTime = System.nanoTime();

				channelActivated = true;
				if (ctx.channel() instanceof Http2StreamChannel) {
					// Always use the real connection local address without any proxy information
					recordOpenStream(ctx.channel().localAddress());
				}
				else {
					// Always use the real connection local address without any proxy information
					recordActiveConnection(ctx.channel().localAddress());
>>>>>>> ea67bb5d
				}
			}

			dataReceived += extractProcessedDataFromBuffer(msg);

			if (msg instanceof LastHttpContent) {
				ChannelOperations<?, ?> channelOps = ChannelOperations.get(ctx.channel());
				if (channelOps instanceof HttpServerOperations) {
					HttpServerOperations ops = (HttpServerOperations) channelOps;
					recordRead(ops, uriTagValue == null ? ops.path : uriTagValue.apply(ops.path), ops.method().name());
				}

				dataReceived = 0;
			}
		}
		catch (RuntimeException e) {
			if (log.isWarnEnabled()) {
				log.warn(format(ctx.channel(), "Exception caught while recording metrics."), e);
			}
			// Allow request-response exchange to continue, unaffected by metrics problem
		}

		ctx.fireChannelRead(msg);
	}

	@Override
	public void exceptionCaught(ChannelHandlerContext ctx, Throwable cause) {
		try {
			ChannelOperations<?, ?> channelOps = ChannelOperations.get(ctx.channel());
			if (channelOps instanceof HttpServerOperations) {
				HttpServerOperations ops = (HttpServerOperations) channelOps;
				// Always take the remote address from the operations in order to consider proxy information
				recordException(ops, uriTagValue == null ? ops.path : uriTagValue.apply(ops.path));
			}
		}
		catch (RuntimeException e) {
			if (log.isWarnEnabled()) {
				log.warn(format(ctx.channel(), "Exception caught while recording metrics."), e);
			}
			// Allow request-response exchange to continue, unaffected by metrics problem
		}

		ctx.fireExceptionCaught(cause);
	}

	private long extractProcessedDataFromBuffer(Object msg) {
		if (msg instanceof ByteBufHolder) {
			return ((ByteBufHolder) msg).content().readableBytes();
		}
		else if (msg instanceof ByteBuf) {
			return ((ByteBuf) msg).readableBytes();
		}
		return 0;
	}

	protected abstract HttpServerMetricsRecorder recorder();

	protected void recordException(HttpServerOperations ops, String path) {
		// Always take the remote address from the operations in order to consider proxy information
		// Use remoteSocketAddress() in order to obtain UDS info
		recorder().incrementErrorsCount(ops.remoteSocketAddress(), path);
	}

	protected void recordRead(HttpServerOperations ops, String path, String method) {
		recorder().recordDataReceivedTime(path, method, Duration.ofNanos(System.nanoTime() - dataReceivedTime));

		// Always take the remote address from the operations in order to consider proxy information
		// Use remoteSocketAddress() in order to obtain UDS info
		recorder().recordDataReceived(ops.remoteSocketAddress(), path, dataReceived);
	}

	protected void recordWrite(HttpServerOperations ops, String path, String method, String status) {
		Duration dataSentTimeDuration = Duration.ofNanos(System.nanoTime() - dataSentTime);
		recorder().recordDataSentTime(path, method, status, dataSentTimeDuration);

		if (dataReceivedTime != 0) {
			recorder().recordResponseTime(path, method, status, Duration.ofNanos(System.nanoTime() - dataReceivedTime));
		}
		else {
			recorder().recordResponseTime(path, method, status, dataSentTimeDuration);
		}

		// Always take the remote address from the operations in order to consider proxy information
		// Use remoteSocketAddress() in order to obtain UDS info
		recorder().recordDataSent(ops.remoteSocketAddress(), path, dataSent);
	}

	protected void recordActiveConnection(SocketAddress localAddress) {
		recorder().recordServerConnectionActive(localAddress);
	}

	protected void recordInactiveConnection(SocketAddress localAddress) {
		recorder().recordServerConnectionInactive(localAddress);
	}

	protected void recordOpenStream(SocketAddress localAddress) {
		recorder().recordStreamOpened(localAddress);
	}

	protected void recordClosedStream(SocketAddress localAddress) {
		recorder().recordStreamClosed(localAddress);
	}

<<<<<<< HEAD
	protected void startRead(HttpServerOperations ops, String path, String method) {
		dataReceivedTime = System.nanoTime();
	}

	protected void startWrite(HttpServerOperations ops, String path, String method, String status) {
		dataSentTime = System.nanoTime();
	}

	void recordInactiveConnectionOrStream(HttpServerOperations ops) {
=======
	void recordInactiveConnectionOrStream(Channel channel) {
>>>>>>> ea67bb5d
		if (channelActivated) {
			channelActivated = false;
			try {
				if (channel instanceof Http2StreamChannel) {
					// Always use the real connection local address without any proxy information
					recordClosedStream(channel.localAddress());
				}
				else {
					// Always use the real connection local address without any proxy information
					recordInactiveConnection(channel.localAddress());
				}
			}
			catch (RuntimeException e) {
				if (log.isWarnEnabled()) {
					log.warn(format(channel, "Exception caught while recording metrics."), e);
				}
				// Allow request-response exchange to continue, unaffected by metrics problem
			}
		}
	}
}<|MERGE_RESOLUTION|>--- conflicted
+++ resolved
@@ -170,20 +170,11 @@
 	public void channelRead(ChannelHandlerContext ctx, Object msg) {
 		try {
 			if (msg instanceof HttpRequest) {
-<<<<<<< HEAD
 				ChannelOperations<?, ?> channelOps = ChannelOperations.get(ctx.channel());
 				if (channelOps instanceof HttpServerOperations) {
-					channelActivated = true;
 					HttpServerOperations ops = (HttpServerOperations) channelOps;
-					if (ops.isHttp2()) {
-						recordOpenStream(ops);
-					}
-					else {
-						recordActiveConnection(ops);
-					}
 					startRead(ops, uriTagValue == null ? ops.path : uriTagValue.apply(ops.path), ops.method().name());
-=======
-				dataReceivedTime = System.nanoTime();
+				}
 
 				channelActivated = true;
 				if (ctx.channel() instanceof Http2StreamChannel) {
@@ -193,7 +184,6 @@
 				else {
 					// Always use the real connection local address without any proxy information
 					recordActiveConnection(ctx.channel().localAddress());
->>>>>>> ea67bb5d
 				}
 			}
 
@@ -297,7 +287,6 @@
 		recorder().recordStreamClosed(localAddress);
 	}
 
-<<<<<<< HEAD
 	protected void startRead(HttpServerOperations ops, String path, String method) {
 		dataReceivedTime = System.nanoTime();
 	}
@@ -306,10 +295,7 @@
 		dataSentTime = System.nanoTime();
 	}
 
-	void recordInactiveConnectionOrStream(HttpServerOperations ops) {
-=======
 	void recordInactiveConnectionOrStream(Channel channel) {
->>>>>>> ea67bb5d
 		if (channelActivated) {
 			channelActivated = false;
 			try {
