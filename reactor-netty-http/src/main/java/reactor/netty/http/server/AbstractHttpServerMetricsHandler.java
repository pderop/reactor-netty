/*
 * Copyright (c) 2021-2022 VMware, Inc. or its affiliates, All Rights Reserved.
 *
 * Licensed under the Apache License, Version 2.0 (the "License");
 * you may not use this file except in compliance with the License.
 * You may obtain a copy of the License at
 *
 *   https://www.apache.org/licenses/LICENSE-2.0
 *
 * Unless required by applicable law or agreed to in writing, software
 * distributed under the License is distributed on an "AS IS" BASIS,
 * WITHOUT WARRANTIES OR CONDITIONS OF ANY KIND, either express or implied.
 * See the License for the specific language governing permissions and
 * limitations under the License.
 */
package reactor.netty.http.server;

import io.netty.buffer.ByteBufHolder;
import io.netty5.buffer.api.Buffer;
import io.netty5.channel.ChannelHandlerAdapter;
import io.netty5.channel.ChannelHandlerContext;
import io.netty5.handler.codec.http.HttpRequest;
import io.netty5.handler.codec.http.HttpResponse;
import io.netty5.handler.codec.http.HttpResponseStatus;
import io.netty5.handler.codec.http.LastHttpContent;
import io.netty5.handler.codec.http2.Http2StreamChannel;
import io.netty5.util.concurrent.Future;
import reactor.netty.channel.ChannelOperations;
import reactor.util.Logger;
import reactor.util.Loggers;
import reactor.util.annotation.Nullable;

import java.time.Duration;
import java.util.function.Function;

/**
 * @author Violeta Georgieva
 * @since 1.0.8
 */
abstract class AbstractHttpServerMetricsHandler extends ChannelHandlerAdapter {

	private static final Logger log = Loggers.getLogger(AbstractHttpServerMetricsHandler.class);

	long dataReceived;

	long dataSent;


	long dataReceivedTime;

	long dataSentTime;


	final Function<String, String> uriTagValue;

	protected AbstractHttpServerMetricsHandler(@Nullable Function<String, String> uriTagValue) {
		this.uriTagValue = uriTagValue;
	}

	protected AbstractHttpServerMetricsHandler(AbstractHttpServerMetricsHandler copy) {
		this.dataReceived = copy.dataReceived;
		this.dataReceivedTime = copy.dataReceivedTime;
		this.dataSent = copy.dataSent;
		this.dataSentTime = copy.dataSentTime;
		this.uriTagValue = copy.uriTagValue;
	}

	@Override
	public void channelActive(ChannelHandlerContext ctx) {
		// For custom user recorders, we don't propagate the channelActive event, because this will be done
		// by the ChannelMetricsHandler itself. ChannelMetricsHandler is only present when the recorder is
		// not our MicrometerHttpServerMetricsRecorder. See HttpServerConfig class.
		if (!(ctx.channel() instanceof Http2StreamChannel) && recorder() instanceof MicrometerHttpServerMetricsRecorder) {
			try {
				recorder().recordServerConnectionOpened(ctx.channel().localAddress());
			}
			catch (RuntimeException e) {
				log.warn("Exception caught while recording metrics.", e);
				// Allow request-response exchange to continue, unaffected by metrics problem
			}
		}
		ctx.fireChannelActive();
	}

	@Override
	public void channelInactive(ChannelHandlerContext ctx) {
		if (!(ctx.channel() instanceof Http2StreamChannel) && recorder() instanceof MicrometerHttpServerMetricsRecorder) {
			try {
				recorder().recordServerConnectionClosed(ctx.channel().localAddress());
			}
			catch (RuntimeException e) {
				log.warn("Exception caught while recording metrics.", e);
				// Allow request-response exchange to continue, unaffected by metrics problem
			}
		}
		ctx.fireChannelInactive();
	}

	@Override
	public Future<Void> write(ChannelHandlerContext ctx, Object msg) {
		try {
			if (msg instanceof HttpResponse) {
				if (((HttpResponse) msg).status().equals(HttpResponseStatus.CONTINUE)) {
					return ctx.write(msg);
				}

				ChannelOperations<?, ?> channelOps = ChannelOperations.get(ctx.channel());
				if (channelOps instanceof HttpServerOperations ops) {
					startWrite(ops, uriTagValue == null ? ops.path : uriTagValue.apply(ops.path),
							ops.method().name(), ops.status().codeAsText().toString());
				}
			}

			dataSent += extractProcessedDataFromBuffer(msg);

			if (msg instanceof LastHttpContent) {
<<<<<<< HEAD
				return ctx.write(msg)
						.addListener(future -> {
							try {
								ChannelOperations<?, ?> channelOps = ChannelOperations.get(ctx.channel());
								if (channelOps instanceof HttpServerOperations ops) {
									recordWrite(ops, uriTagValue == null ? ops.path : uriTagValue.apply(ops.path),
											ops.method().name(), ops.status().codeAsText().toString());
									if (!ops.isHttp2() && ops.hostAddress() != null) {
										// This metric is not applicable for HTTP/2
										// ops.hostAddress() == null when request decoding failed, in this case
										// we do not report active connection, so we do not report inactive connection
										recordInactiveConnection(ops);
									}
								}
							}
							catch (RuntimeException e) {
								log.warn("Exception caught while recording metrics.", e);
								// Allow request-response exchange to continue, unaffected by metrics problem
							}
=======
				promise.addListener(future -> {
					ChannelOperations<?, ?> channelOps = ChannelOperations.get(ctx.channel());
					if (channelOps instanceof HttpServerOperations) {
						HttpServerOperations ops = (HttpServerOperations) channelOps;
						try {
							recordWrite(ops, uriTagValue == null ? ops.path : uriTagValue.apply(ops.path),
									ops.method().name(), ops.status().codeAsText().toString());
						}
						catch (RuntimeException e) {
							log.warn("Exception caught while recording metrics.", e);
							// Allow request-response exchange to continue, unaffected by metrics problem
						}
						if (!ops.isHttp2() && ops.hostAddress() != null) {
							// This metric is not applicable for HTTP/2
							// ops.hostAddress() == null when request decoding failed, in this case
							// we do not report active connection, so we do not report inactive connection
							try {
								recordInactiveConnection(ops);
							}
							catch (RuntimeException e) {
								log.warn("Exception caught while recording metrics.", e);
								// Allow request-response exchange to continue, unaffected by metrics problem
							}
						}
					}
>>>>>>> e7cf68e4

							dataSent = 0;
						});
			}
		}
		catch (RuntimeException e) {
			log.warn("Exception caught while recording metrics.", e);
			// Allow request-response exchange to continue, unaffected by metrics problem
		}
		return ctx.write(msg);
	}

	@Override
	public void channelRead(ChannelHandlerContext ctx, Object msg) {
		try {
			if (msg instanceof HttpRequest) {
				ChannelOperations<?, ?> channelOps = ChannelOperations.get(ctx.channel());
				if (channelOps instanceof HttpServerOperations ops) {
					if (!ops.isHttp2()) {
						// This metric is not applicable for HTTP/2
						recordActiveConnection(ops);
					}
					startRead(ops, uriTagValue == null ? ops.path : uriTagValue.apply(ops.path), ops.method().name());
				}
			}

			dataReceived += extractProcessedDataFromBuffer(msg);

			if (msg instanceof LastHttpContent) {
				ChannelOperations<?, ?> channelOps = ChannelOperations.get(ctx.channel());
				if (channelOps instanceof HttpServerOperations ops) {
					recordRead(ops, uriTagValue == null ? ops.path : uriTagValue.apply(ops.path), ops.method().name());
				}

				dataReceived = 0;
			}
		}
		catch (RuntimeException e) {
			log.warn("Exception caught while recording metrics.", e);
			// Allow request-response exchange to continue, unaffected by metrics problem
		}

		ctx.fireChannelRead(msg);
	}

	@Override
	public void channelExceptionCaught(ChannelHandlerContext ctx, Throwable cause) {
		try {
			ChannelOperations<?, ?> channelOps = ChannelOperations.get(ctx.channel());
			if (channelOps instanceof HttpServerOperations ops) {
				// Always take the remote address from the operations in order to consider proxy information
				recordException(ops, uriTagValue == null ? ops.path : uriTagValue.apply(ops.path));
			}
		}
		catch (RuntimeException e) {
			log.warn("Exception caught while recording metrics.", e);
			// Allow request-response exchange to continue, unaffected by metrics problem
		}

		ctx.fireChannelExceptionCaught(cause);
	}

	private long extractProcessedDataFromBuffer(Object msg) {
		if (msg instanceof ByteBufHolder) {
			return ((ByteBufHolder) msg).content().readableBytes();
		}
		else if (msg instanceof Buffer) {
			return ((Buffer) msg).readableBytes();
		}
		return 0;
	}

	protected abstract HttpServerMetricsRecorder recorder();

	protected void recordException(HttpServerOperations ops, String path) {
		// Always take the remote address from the operations in order to consider proxy information
		recorder().incrementErrorsCount(ops.remoteAddress(), path);
	}

	protected void recordRead(HttpServerOperations ops, String path, String method) {
		recorder().recordDataReceivedTime(path, method, Duration.ofNanos(System.nanoTime() - dataReceivedTime));

		// Always take the remote address from the operations in order to consider proxy information
		recorder().recordDataReceived(ops.remoteAddress(), path, dataReceived);
	}

	protected void recordWrite(HttpServerOperations ops, String path, String method, String status) {
		Duration dataSentTimeDuration = Duration.ofNanos(System.nanoTime() - dataSentTime);
		recorder().recordDataSentTime(path, method, status, dataSentTimeDuration);

		if (dataReceivedTime != 0) {
			recorder().recordResponseTime(path, method, status, Duration.ofNanos(System.nanoTime() - dataReceivedTime));
		}
		else {
			recorder().recordResponseTime(path, method, status, dataSentTimeDuration);
		}

		// Always take the remote address from the operations in order to consider proxy information
		recorder().recordDataSent(ops.remoteAddress(), path, dataSent);
	}

	protected void recordActiveConnection(HttpServerOperations ops) {
		recorder().recordServerConnectionActive(ops.hostAddress());
	}

	protected void recordInactiveConnection(HttpServerOperations ops) {
		recorder().recordServerConnectionInactive(ops.hostAddress());
	}

	protected void startRead(HttpServerOperations ops, String path, String method) {
		dataReceivedTime = System.nanoTime();
	}

	protected void startWrite(HttpServerOperations ops, String path, String method, String status) {
		dataSentTime = System.nanoTime();
	}
}<|MERGE_RESOLUTION|>--- conflicted
+++ resolved
@@ -114,53 +114,31 @@
 			dataSent += extractProcessedDataFromBuffer(msg);
 
 			if (msg instanceof LastHttpContent) {
-<<<<<<< HEAD
 				return ctx.write(msg)
 						.addListener(future -> {
-							try {
 								ChannelOperations<?, ?> channelOps = ChannelOperations.get(ctx.channel());
 								if (channelOps instanceof HttpServerOperations ops) {
-									recordWrite(ops, uriTagValue == null ? ops.path : uriTagValue.apply(ops.path),
-											ops.method().name(), ops.status().codeAsText().toString());
+									try {
+										recordWrite(ops, uriTagValue == null ? ops.path : uriTagValue.apply(ops.path),
+												ops.method().name(), ops.status().codeAsText().toString());
+									}
+									catch (RuntimeException e) {
+										log.warn("Exception caught while recording metrics.", e);
+										// Allow request-response exchange to continue, unaffected by metrics problem
+									}
 									if (!ops.isHttp2() && ops.hostAddress() != null) {
 										// This metric is not applicable for HTTP/2
 										// ops.hostAddress() == null when request decoding failed, in this case
 										// we do not report active connection, so we do not report inactive connection
-										recordInactiveConnection(ops);
+										try {
+											recordInactiveConnection(ops);
+										}
+										catch (RuntimeException e) {
+											log.warn("Exception caught while recording metrics.", e);
+											// Allow request-response exchange to continue, unaffected by metrics problem
+										}
 									}
 								}
-							}
-							catch (RuntimeException e) {
-								log.warn("Exception caught while recording metrics.", e);
-								// Allow request-response exchange to continue, unaffected by metrics problem
-							}
-=======
-				promise.addListener(future -> {
-					ChannelOperations<?, ?> channelOps = ChannelOperations.get(ctx.channel());
-					if (channelOps instanceof HttpServerOperations) {
-						HttpServerOperations ops = (HttpServerOperations) channelOps;
-						try {
-							recordWrite(ops, uriTagValue == null ? ops.path : uriTagValue.apply(ops.path),
-									ops.method().name(), ops.status().codeAsText().toString());
-						}
-						catch (RuntimeException e) {
-							log.warn("Exception caught while recording metrics.", e);
-							// Allow request-response exchange to continue, unaffected by metrics problem
-						}
-						if (!ops.isHttp2() && ops.hostAddress() != null) {
-							// This metric is not applicable for HTTP/2
-							// ops.hostAddress() == null when request decoding failed, in this case
-							// we do not report active connection, so we do not report inactive connection
-							try {
-								recordInactiveConnection(ops);
-							}
-							catch (RuntimeException e) {
-								log.warn("Exception caught while recording metrics.", e);
-								// Allow request-response exchange to continue, unaffected by metrics problem
-							}
-						}
-					}
->>>>>>> e7cf68e4
 
 							dataSent = 0;
 						});
