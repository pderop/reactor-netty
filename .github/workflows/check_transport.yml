--- conflicted
+++ resolved
@@ -24,30 +24,18 @@
 #      - name: how to fix
 #        if: failure()
         # the foreground (38;5) color code 208 is orange. we also have bold, white bg (38;5;0;48;5;255m), white fg on black bg...
-<<<<<<< HEAD
 #        run: |
 #          echo -e "\n\033[38;5;0;48;5;208m \u001b[1m How to deal with errors in preliminary job: \u001b[0m\033[0m"
 #          echo "(Have a look at the steps above to see what failed exactly)"
 #          echo -e "\n - \u001b[1mSpotless (license headers)\u001b[0m failures on touched java files \033[38;5;255;48;5;0m\u001b[1mcan be automatically fixed by running\u001b[0m:"
 #          echo -e "   \033[38;5;0;48;5;255m ./gradlew spotlessApply \033[0m"
 #          echo -e "\n - \u001b[1mAPI Compatibility\u001b[0m failures should be considered carefully and \033[38;5;255;48;5;0m\u001b[1mdiscussed with maintainers in the PR\u001b[0m"
-#          echo "   If there are failures, the detail should be available in the logs of the api compatibility step above"
+#          echo "   If there are failures, the detail should be available in the step's log:"
+#          echo -e "   Look for the \033[38;5;0;48;5;255m API compatibility failures \033[0m block(s)."
+#          echo "   Alternatively, locally run the following command to get access to the full report:"
+#          echo -e "   \033[38;5;0;48;5;255m ./gradlew japicmp \033[0m"
 #          echo ""
 #          exit -1
-=======
-        run: |
-          echo -e "\n\033[38;5;0;48;5;208m \u001b[1m How to deal with errors in preliminary job: \u001b[0m\033[0m"
-          echo "(Have a look at the steps above to see what failed exactly)"
-          echo -e "\n - \u001b[1mSpotless (license headers)\u001b[0m failures on touched java files \033[38;5;255;48;5;0m\u001b[1mcan be automatically fixed by running\u001b[0m:"
-          echo -e "   \033[38;5;0;48;5;255m ./gradlew spotlessApply \033[0m"
-          echo -e "\n - \u001b[1mAPI Compatibility\u001b[0m failures should be considered carefully and \033[38;5;255;48;5;0m\u001b[1mdiscussed with maintainers in the PR\u001b[0m"
-          echo "   If there are failures, the detail should be available in the step's log:"
-          echo -e "   Look for the \033[38;5;0;48;5;255m API compatibility failures \033[0m block(s)."
-          echo "   Alternatively, locally run the following command to get access to the full report:"
-          echo -e "   \033[38;5;0;48;5;255m ./gradlew japicmp \033[0m"
-          echo ""
-          exit -1
->>>>>>> c79dbf7b
 
   build:
 #    needs: preliminary
