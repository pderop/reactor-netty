/*
 * Copyright (c) 2011-2019 Pivotal Software Inc, All Rights Reserved.
 *
 * Licensed under the Apache License, Version 2.0 (the "License");
 * you may not use this file except in compliance with the License.
 * You may obtain a copy of the License at
 *
 *       https://www.apache.org/licenses/LICENSE-2.0
 *
 * Unless required by applicable law or agreed to in writing, software
 * distributed under the License is distributed on an "AS IS" BASIS,
 * WITHOUT WARRANTIES OR CONDITIONS OF ANY KIND, either express or implied.
 * See the License for the specific language governing permissions and
 * limitations under the License.
 */
package reactor.netty.channel;

import java.lang.ref.WeakReference;
import java.util.ArrayList;
import java.util.List;

import io.netty.channel.ChannelHandlerAdapter;
import io.netty.channel.embedded.EmbeddedChannel;
import io.netty.handler.timeout.WriteTimeoutHandler;
import org.junit.Test;
import org.reactivestreams.Subscription;
import reactor.core.Exceptions;
import reactor.core.publisher.Flux;
import reactor.core.publisher.Mono;
import reactor.test.StepVerifier;

import static org.assertj.core.api.Assertions.assertThat;

/**
 * @author Stephane Maldini
 */
public class MonoSendManyTest {

	@Test
	public void testPromiseSendTimeout() {
		//use an extra handler
		EmbeddedChannel channel = new EmbeddedChannel(new WriteTimeoutHandler(1), new ChannelHandlerAdapter() {});

<<<<<<< HEAD
		Mono<Void> m = MonoSendMany.objectSource(Flux.just("test"), channel, b -> false);
=======
		Flux<String> flux = Flux.range(0, 257).map(count -> count + "");
		Mono<Void> m = MonoSendMany.objectSource(flux, channel, false);
>>>>>>> 67de9c0f

		StepVerifier.create(m)
		            .then(() -> {
		                channel.runPendingTasks(); //run flush
<<<<<<< HEAD
		                assertThat(channel.<String>readOutbound()).isEqualToIgnoringCase("test");
=======
		                for (int i = 0; i < 257; i++) {
		                    assertThat(channel.<String>readOutbound()).isEqualTo(i + "");
		                }
>>>>>>> 67de9c0f
		            })
		            .verifyComplete();
	}

	@Test
	public void cleanupFuseableSyncCloseFuture() {
		//use an extra handler
		EmbeddedChannel channel = new EmbeddedChannel(new ChannelHandlerAdapter() {});

		Mono<Void> m = MonoSendMany.objectSource(Flux.fromArray(new String[]{"test", "test2"}), channel, b -> false);

		List<WeakReference<Subscription>> _w = new ArrayList<>(1);
		StepVerifier.create(m)
		            .consumeSubscriptionWith(s -> _w.add(new WeakReference<>(s)))
		            .then(() -> {
			            channel.runPendingTasks();
			            assertThat(channel.<String>readOutbound()).isEqualToIgnoringCase("test");
			            assertThat(channel.<String>readOutbound()).isEqualToIgnoringCase("test2");
		            })
		            .verifyComplete();

		System.gc();
		wait(_w.get(0));
	}

	@Test
	public void cleanupFuseableAsyncCloseFuture() {
		//use an extra handler
		EmbeddedChannel channel = new EmbeddedChannel(new ChannelHandlerAdapter() {});

		Mono<Void> m = MonoSendMany.objectSource(Flux.fromArray(new String[]{"test", "test2"}).limitRate(10), channel, b -> false);

		List<WeakReference<Subscription>> _w = new ArrayList<>(1);
		StepVerifier.create(m)
		            .consumeSubscriptionWith(s -> _w.add(new WeakReference<>(s)))
		            .then(() -> {
			            channel.runPendingTasks();
			            assertThat(channel.<String>readOutbound()).isEqualToIgnoringCase("test");
			            assertThat(channel.<String>readOutbound()).isEqualToIgnoringCase("test2");
		            })
		            .verifyComplete();

		System.gc();
		wait(_w.get(0));
	}

	@Test
	public void cleanupFuseableErrorCloseFuture() {
		//use an extra handler
		EmbeddedChannel channel = new EmbeddedChannel(new ChannelHandlerAdapter() {});

		Mono<Void> m = MonoSendMany.objectSource(Flux.fromArray(new String[]{"test", "test2"}).concatWith(Mono.error(new Exception("boo"))).limitRate(10), channel, b -> false);

		List<WeakReference<Subscription>> _w = new ArrayList<>(1);
		StepVerifier.create(m)
		            .consumeSubscriptionWith(s -> _w.add(new WeakReference<>(s)))
		            .then(() -> {
			            channel.runPendingTasks();
			            assertThat(channel.<String>readOutbound()).isEqualToIgnoringCase("test");
			            assertThat(channel.<String>readOutbound()).isEqualToIgnoringCase("test2");
		            })
		            .verifyErrorMessage("boo");

		System.gc();
		wait(_w.get(0));
	}

	@Test
	public void cleanupCancelCloseFuture() {
		//use an extra handler
		EmbeddedChannel channel = new EmbeddedChannel(new ChannelHandlerAdapter() {});

		Mono<Void> m = MonoSendMany.objectSource(Flux.fromArray(new String[]{"test", "test2"}).concatWith(Mono.never()), channel, b -> false);

		List<WeakReference<Subscription>> _w = new ArrayList<>(1);
		StepVerifier.create(m)
		            .consumeSubscriptionWith(s -> _w.add(new WeakReference<>(s)))
		            .then(channel::runPendingTasks)
		            .thenCancel()
		            .verify();

		System.gc();
		wait(_w.get(0));
	}

	@Test
	public void cleanupErrorCloseFuture() {
		//use an extra handler
		EmbeddedChannel channel = new EmbeddedChannel(new ChannelHandlerAdapter() {});

		Mono<Void> m = MonoSendMany.objectSource(Mono.error(new Exception("boo")), channel, b -> false);

		List<WeakReference<Subscription>> _w = new ArrayList<>(1);
		StepVerifier.create(m)
		            .consumeSubscriptionWith(s -> _w.add(new WeakReference<>(s)))
		            .then(channel::runPendingTasks)
		            .verifyErrorMessage("boo");

		System.gc();
		wait(_w.get(0));
	}

	static void wait(WeakReference<Subscription> ref){
		int duration = 5_000;
		int spins = duration / 100;
		int i = 0;
		while(ref.get() != null && i < spins) {
			try {
				Thread.sleep(100);
				i++;
			}
			catch (Throwable e) {
				throw Exceptions.propagate(e);
			}
		}
		if (ref.get() != null) {
			throw new IllegalStateException("Has not cleaned");
		}
	}
}<|MERGE_RESOLUTION|>--- conflicted
+++ resolved
@@ -41,23 +41,15 @@
 		//use an extra handler
 		EmbeddedChannel channel = new EmbeddedChannel(new WriteTimeoutHandler(1), new ChannelHandlerAdapter() {});
 
-<<<<<<< HEAD
-		Mono<Void> m = MonoSendMany.objectSource(Flux.just("test"), channel, b -> false);
-=======
 		Flux<String> flux = Flux.range(0, 257).map(count -> count + "");
-		Mono<Void> m = MonoSendMany.objectSource(flux, channel, false);
->>>>>>> 67de9c0f
+		Mono<Void> m = MonoSendMany.objectSource(flux, channel, b -> false);
 
 		StepVerifier.create(m)
 		            .then(() -> {
 		                channel.runPendingTasks(); //run flush
-<<<<<<< HEAD
-		                assertThat(channel.<String>readOutbound()).isEqualToIgnoringCase("test");
-=======
 		                for (int i = 0; i < 257; i++) {
 		                    assertThat(channel.<String>readOutbound()).isEqualTo(i + "");
 		                }
->>>>>>> 67de9c0f
 		            })
 		            .verifyComplete();
 	}
