/*
 * Copyright (c) 2011-Present VMware, Inc. or its affiliates, All Rights Reserved.
 *
 * Licensed under the Apache License, Version 2.0 (the "License");
 * you may not use this file except in compliance with the License.
 * You may obtain a copy of the License at
 *
 *       https://www.apache.org/licenses/LICENSE-2.0
 *
 * Unless required by applicable law or agreed to in writing, software
 * distributed under the License is distributed on an "AS IS" BASIS,
 * WITHOUT WARRANTIES OR CONDITIONS OF ANY KIND, either express or implied.
 * See the License for the specific language governing permissions and
 * limitations under the License.
 */

package reactor.netty.http.client;

import java.net.InetSocketAddress;
import java.net.SocketAddress;
<<<<<<< HEAD
import java.util.Arrays;
import java.util.Collections;
import java.util.Map;
=======
import java.time.Duration;
>>>>>>> deb55097
import java.util.Objects;
import java.util.function.BiFunction;
import java.util.function.BiPredicate;
import java.util.function.Consumer;
import java.util.function.Predicate;
import java.util.function.Supplier;

import io.netty.channel.ChannelOption;
import io.netty.handler.codec.http.DefaultHttpHeaders;
import io.netty.handler.codec.http.HttpHeaderNames;
import io.netty.handler.codec.http.HttpHeaderValues;
import io.netty.handler.codec.http.HttpHeaders;
import io.netty.handler.codec.http.HttpMethod;
import io.netty.handler.codec.http.HttpUtil;
import io.netty.handler.codec.http.HttpVersion;
import io.netty.resolver.AddressResolverGroup;
import io.netty.util.AsciiString;
import io.netty.util.AttributeKey;
import io.netty.util.NetUtil;
import org.reactivestreams.Publisher;
import org.reactivestreams.Subscription;
import reactor.core.CoreSubscriber;
import reactor.core.publisher.Flux;
import reactor.core.publisher.Mono;
import reactor.core.publisher.MonoSink;
import reactor.netty.Connection;
import reactor.netty.ConnectionObserver;
import reactor.netty.NettyOutbound;
import reactor.netty.channel.AbortedException;
import reactor.netty.http.HttpOperations;
import reactor.netty.resources.ConnectionProvider;
import reactor.netty.tcp.TcpClientConfig;
import reactor.netty.transport.AddressUtils;
import reactor.netty.transport.ProxyProvider;
import reactor.netty.tcp.SslProvider;
import reactor.util.Logger;
import reactor.util.Loggers;
import reactor.util.annotation.Nullable;
import reactor.util.context.Context;
import reactor.util.retry.Retry;

import static reactor.netty.ReactorNetty.format;
import static reactor.netty.http.client.HttpClientState.STREAM_CONFIGURED;

/**
 * Provides the actual {@link HttpClient} instance.
 *
 * @author Stephane Maldini
 * @author Violeta Georgieva
 */
class HttpClientConnect extends HttpClient {

	final HttpClientConfig config;

	HttpClientConnect(ConnectionProvider provider) {
		this.config = new HttpClientConfig(
				provider,
				Collections.singletonMap(ChannelOption.AUTO_READ, false),
				() -> AddressUtils.createUnresolved(NetUtil.LOCALHOST.getHostAddress(), DEFAULT_PORT));
	}

	HttpClientConnect(HttpClientConfig config) {
		this.config = config;
	}

	@Override
	public HttpClientConfig configuration() {
		return config;
	}

	@Override
	public String toString() {
		return "HttpClient{" +
				"protocols=" + Arrays.asList(configuration().protocols) +
				", secure=" + configuration().isSecure() +
				'}';
	}

	@Override
	protected Mono<? extends Connection> connect() {
		HttpClientConfig config = configuration();

		Mono<? extends Connection> mono;
		if (config.deferredConf != null) {
			return config.deferredConf.apply(Mono.just(config))
			           .flatMap(MonoHttpConnect::new);
		}
		else {
			mono = new MonoHttpConnect(config);
		}

		if (config.doOnConnect() != null) {
			mono = mono.doOnSubscribe(s -> config.doOnConnect().accept(config));
		}

		if (config.doOnRequestError != null) {
			mono = mono.onErrorResume(error ->
					Mono.subscriberContext()
					    .doOnNext(ctx -> config.doOnRequestError.accept(new FailedHttpClientRequest(ctx, config), error))
					    .then(Mono.error(error)));
		}

		if (config.connector != null) {
			mono = config.connector.apply(mono);
		}
		return mono;
	}

	@Override
	protected HttpClient duplicate() {
		return new HttpClientConnect(new HttpClientConfig(config));
	}

	@SuppressWarnings("unchecked")
	static HttpClient applyTcpClientConfig(TcpClientConfig config) {
		HttpClient httpClient =
				create(config.connectionProvider()).doOnChannelInit(config.doOnChannelInit())
				                                   .observe(config.connectionObserver())
				                                   .remoteAddress(config.remoteAddress())
				                                   .resolver(config.resolver())
				                                   .runOn(config.loopResources(), config.isPreferNative());

		for (Map.Entry<AttributeKey<?>, ?> entry : config.attributes().entrySet()) {
			httpClient = httpClient.attr((AttributeKey<Object>) entry.getKey(), entry.getValue());
		}

		if (config.bindAddress() != null) {
			httpClient = httpClient.bindAddress(config.bindAddress());
		}

		if (config.channelGroup() != null) {
			httpClient = httpClient.channelGroup(config.channelGroup());
		}

		if (config.doOnConnected() != null) {
			httpClient = httpClient.doOnConnected(config.doOnConnected());
		}

		if (config.doOnDisconnected() != null) {
			httpClient = httpClient.doOnDisconnected(config.doOnDisconnected());
		}

		if (config.loggingHandler() != null) {
			httpClient.configuration().loggingHandler(config.loggingHandler());
		}

		if (config.metricsRecorder() != null) {
			httpClient = httpClient.metrics(true, config.metricsRecorder());
		}

		for (Map.Entry<ChannelOption<?>, ?> entry : config.options().entrySet()) {
			httpClient = httpClient.option((ChannelOption<Object>) entry.getKey(), entry.getValue());
		}

		if (config.proxyProvider() != null) {
			httpClient.configuration().proxyProvider(config.proxyProvider());
		}

		if (config.sslProvider() != null) {
			httpClient.secure(config.sslProvider());
		}

		return httpClient;
	}

	static final class MonoHttpConnect extends Mono<Connection> {

		final HttpClientConfig config;

		MonoHttpConnect(HttpClientConfig config) {
			this.config = config;
		}

		@Override
		public void subscribe(CoreSubscriber<? super Connection> actual) {
			HttpClientHandler handler = new HttpClientHandler(config);

			Mono.<Connection>create(sink -> {
				HttpClientConfig _config = config;

				//append secure handler if needed
				if (handler.toURI.isSecure()) {
					if (_config.sslProvider == null) {
						_config = new HttpClientConfig(config);
						_config.sslProvider = HttpClientSecure.DEFAULT_HTTP_SSL_PROVIDER;
					}
				}
				else {
					if (_config.sslProvider != null) {
						_config = new HttpClientConfig(config);
						_config.sslProvider = null;
					}
				}

				if (_config.sslProvider != null) {
					if (_config.sslProvider.getDefaultConfigurationType() == null) {
						if ((_config._protocols & HttpClientConfig.h2) == HttpClientConfig.h2) {
							_config.sslProvider = SslProvider.updateDefaultConfiguration(_config.sslProvider,
									SslProvider.DefaultConfigurationType.H2);
						}
						else {
							_config.sslProvider = SslProvider.updateDefaultConfiguration(_config.sslProvider,
									SslProvider.DefaultConfigurationType.TCP);
						}
					}

					if ((_config._protocols & HttpClientConfig.h2c) == HttpClientConfig.h2c) {
						sink.error(new IllegalArgumentException(
								"Configured H2 Clear-Text protocol with TLS. " +
										"Use the non Clear-Text H2 protocol via HttpClient#protocol or disable TLS " +
										"via HttpClient#noSSL()"));
						return;
					}
				}
				else {
					if ((_config._protocols & HttpClientConfig.h2) == HttpClientConfig.h2) {
						sink.error(new IllegalArgumentException(
								"Configured H2 protocol without TLS. Use H2 Clear-Text " +
										"protocol via HttpClient#protocol or configure TLS via HttpClient#secure"));
						return;
					}
				}

				ConnectionObserver observer =
						new HttpObserver(sink, handler)
						        .then(_config.defaultConnectionObserver())
						        .then(_config.connectionObserver())
						        .then(new HttpIOHandlerObserver(sink, handler));

				AddressResolverGroup<?> resolver = _config.resolverInternal();

				_config.connectionProvider()
						.acquire(_config, observer, handler, resolver)
						.subscribe(new ClientTransportSubscriber(sink));

			}).retryWhen(Retry.indefinitely().filter(handler))
			  .subscribe(actual);
		}

		static final class ClientTransportSubscriber implements CoreSubscriber<Connection> {

			final MonoSink<Connection> sink;

			ClientTransportSubscriber(MonoSink<Connection> sink) {
				this.sink = sink;
			}

			@Override
			public void onSubscribe(Subscription s) {
				s.request(Long.MAX_VALUE);
			}

			@Override
			public void onNext(Connection connection) {
				sink.onCancel(connection);
			}

			@Override
			public void onError(Throwable throwable) {
				sink.error(throwable);
			}

			@Override
			public void onComplete() {
			}

			@Override
			public Context currentContext() {
				return sink.currentContext();
			}
		}
	}

	static final class HttpObserver implements ConnectionObserver {

		final MonoSink<Connection> sink;
		final HttpClientHandler handler;

		HttpObserver(MonoSink<Connection> sink, HttpClientHandler handler) {
			this.sink = sink;
			this.handler = handler;
		}

		@Override
		public Context currentContext() {
			return sink.currentContext();
		}

		@Override
		public void onUncaughtException(Connection connection, Throwable error) {
			if (error instanceof RedirectClientException) {
				if (log.isDebugEnabled()) {
					log.debug(format(connection.channel(), "The request will be redirected"));
				}
			}
			else if (AbortedException.isConnectionReset(error) && handler.shouldRetry) {
				HttpClientOperations ops = connection.as(HttpClientOperations.class);
				if (ops != null) {
					ops.retrying = true;
				}
				if (log.isDebugEnabled()) {
					log.debug(format(connection.channel(),
							"The connection observed an error, the request will be retried"), error);
				}
			}
			else if (log.isWarnEnabled()) {
				log.warn(format(connection.channel(), "The connection observed an error"), error);
			}
			sink.error(error);
		}

		@Override
		public void onStateChange(Connection connection, State newState) {
			if ((newState == State.CONFIGURED || newState == STREAM_CONFIGURED) &&
						HttpClientOperations.class == connection.getClass()) {
				handler.channel((HttpClientOperations) connection);
			}
		}
	}

	static final class HttpIOHandlerObserver implements ConnectionObserver {

		final MonoSink<Connection> sink;
		final HttpClientHandler handler;

		HttpIOHandlerObserver(MonoSink<Connection> sink, HttpClientHandler handler) {
			this.sink = sink;
			this.handler = handler;
		}

		@Override
		public Context currentContext() {
			return sink.currentContext();
		}

		@Override
		public void onStateChange(Connection connection, State newState) {
			if (newState == HttpClientState.RESPONSE_RECEIVED) {
				sink.success(connection);
				return;
			}
			if ((newState == State.CONFIGURED || newState == STREAM_CONFIGURED) &&
						HttpClientOperations.class == connection.getClass()) {
				if (log.isDebugEnabled()) {
					log.debug(format(connection.channel(), "Handler is being applied: {}"), handler);
				}

				Mono.defer(() -> Mono.fromDirect(handler.requestWithBody((HttpClientOperations) connection)))
				    .subscribe(connection.disposeSubscriber());
			}
		}
	}

	static final class HttpClientHandler extends SocketAddress
			implements Predicate<Throwable>, Supplier<SocketAddress> {

		final HttpMethod              method;
		final HttpHeaders             defaultHeaders;
		final BiFunction<? super HttpClientRequest, ? super NettyOutbound, ? extends Publisher<Void>>
		                              handler;
		final boolean                 compress;
		final UriEndpointFactory      uriEndpointFactory;
		final WebsocketClientSpec     websocketClientSpec;
		final BiPredicate<HttpClientRequest, HttpClientResponse>
		                              followRedirectPredicate;
		final Consumer<HttpClientRequest>
		                              redirectRequestConsumer;
		final HttpResponseDecoderSpec decoder;
		final ProxyProvider           proxyProvider;
		final Duration                requestTimeout;

		volatile UriEndpoint        toURI;
		volatile UriEndpoint        fromURI;
		volatile Supplier<String>[] redirectedFrom;
		volatile boolean            shouldRetry;

		HttpClientHandler(HttpClientConfig configuration) {
			this.method = configuration.method;
			this.compress = configuration.acceptGzip;
			this.followRedirectPredicate = configuration.followRedirectPredicate;
			this.redirectRequestConsumer = configuration.redirectRequestConsumer;
			this.decoder = configuration.decoder;
<<<<<<< HEAD
			this.proxyProvider = configuration.proxyProvider();
=======
			this.proxyProvider = proxyProvider;
			this.requestTimeout = configuration.requestTimeout;
>>>>>>> deb55097

			HttpHeaders defaultHeaders = configuration.headers;
			if (compress) {
				if (defaultHeaders == null) {
					this.defaultHeaders = new DefaultHttpHeaders();
				}
				else {
					this.defaultHeaders = defaultHeaders;
				}
				this.defaultHeaders.set(HttpHeaderNames.ACCEPT_ENCODING, HttpHeaderValues.GZIP);
			}
			else {
				this.defaultHeaders = defaultHeaders;
			}

			String baseUrl = configuration.baseUrl;

			this.uriEndpointFactory =
					new UriEndpointFactory(configuration.remoteAddress(), configuration.isSecure(), URI_ADDRESS_MAPPER);

			this.websocketClientSpec = configuration.websocketClientSpec;
			this.shouldRetry = !configuration.retryDisabled;
			this.handler = configuration.body;

			if (configuration.uri == null) {
				String uri = configuration.uriStr;

				uri = uri == null ? "/" : uri;

				if (baseUrl != null && uri.startsWith("/")) {
					if (baseUrl.endsWith("/")) {
						baseUrl = baseUrl.substring(0, baseUrl.length() - 1);
					}
					uri = baseUrl + uri;
				}

				this.toURI = uriEndpointFactory.createUriEndpoint(uri, configuration.websocketClientSpec != null);
			}
			else {
				this.toURI = uriEndpointFactory.createUriEndpoint(configuration.uri, configuration.websocketClientSpec != null);
			}
		}

		@Override
		public SocketAddress get() {
			SocketAddress address = toURI.getRemoteAddress();
			if (proxyProvider != null && !proxyProvider.shouldProxy(address) && address instanceof InetSocketAddress) {
				address = AddressUtils.replaceWithResolved((InetSocketAddress) address);
			}

			return address;
		}

		Publisher<Void> requestWithBody(HttpClientOperations ch) {
			try {
				ch.resourceUrl = toURI.toExternalForm();
				ch.requestTimeout = requestTimeout;

				UriEndpoint uri = toURI;
				HttpHeaders headers = ch.getNettyRequest()
				                        .setUri(uri.getPathAndQuery())
				                        .setMethod(method)
				                        .setProtocolVersion(HttpVersion.HTTP_1_1)
				                        .headers();

				ch.path = HttpOperations.resolvePath(ch.uri());

				if (defaultHeaders != null) {
					headers.set(defaultHeaders);
				}

				if (!headers.contains(HttpHeaderNames.USER_AGENT)) {
					headers.set(HttpHeaderNames.USER_AGENT, USER_AGENT);
				}

				SocketAddress remoteAddress = uri.getRemoteAddress();
				if (!headers.contains(HttpHeaderNames.HOST)) {
					headers.set(HttpHeaderNames.HOST, resolveHostHeaderValue(remoteAddress));
				}

				if (!headers.contains(HttpHeaderNames.ACCEPT)) {
					headers.set(HttpHeaderNames.ACCEPT, ALL);
				}

				ch.followRedirectPredicate(followRedirectPredicate);

				if (!Objects.equals(method, HttpMethod.GET) &&
							!Objects.equals(method, HttpMethod.HEAD) &&
							!Objects.equals(method, HttpMethod.DELETE) &&
							!headers.contains(HttpHeaderNames.CONTENT_LENGTH)) {
					ch.chunkedTransfer(true);
				}

				ch.listener().onStateChange(ch, HttpClientState.REQUEST_PREPARED);
				if (websocketClientSpec != null) {
					Mono<Void> result =
							Mono.fromRunnable(() -> ch.withWebsocketSupport(websocketClientSpec, compress));
					if (handler != null) {
						result = result.thenEmpty(Mono.fromRunnable(() -> Flux.concat(handler.apply(ch, ch))));
					}
					return result;
				}

				Consumer<HttpClientRequest> consumer = null;
				if (fromURI != null && !toURI.equals(fromURI)) {
					if (handler instanceof RedirectSendHandler) {
						headers.remove(HttpHeaderNames.EXPECT)
						       .remove(HttpHeaderNames.COOKIE)
						       .remove(HttpHeaderNames.AUTHORIZATION)
						       .remove(HttpHeaderNames.PROXY_AUTHORIZATION);
					}
					else {
						consumer = request ->
						        request.requestHeaders()
						               .remove(HttpHeaderNames.EXPECT)
						               .remove(HttpHeaderNames.COOKIE)
						               .remove(HttpHeaderNames.AUTHORIZATION)
						               .remove(HttpHeaderNames.PROXY_AUTHORIZATION);
					}
				}
				if (this.redirectRequestConsumer != null) {
					consumer = consumer != null ? consumer.andThen(this.redirectRequestConsumer) : this.redirectRequestConsumer;
				}
				ch.redirectRequestConsumer(consumer);
				return handler != null ? handler.apply(ch, ch) : ch.send();
			}
			catch (Throwable t) {
				return Mono.error(t);
			}
		}

		static String resolveHostHeaderValue(@Nullable SocketAddress remoteAddress) {
			if (remoteAddress instanceof InetSocketAddress) {
				InetSocketAddress address = (InetSocketAddress) remoteAddress;
				String host = HttpUtil.formatHostnameForHttp(address);
				int port = address.getPort();
				if (port != 80 && port != 443) {
					host = host + ':' + port;
				}
				return host;
			}
			else {
				return "localhost";
			}
		}

		void redirect(String to) {
			Supplier<String>[] redirectedFrom = this.redirectedFrom;
			UriEndpoint from = toURI;
			if (to.startsWith("/")) {
				SocketAddress address = from.getRemoteAddress();
				if (address instanceof InetSocketAddress) {
					InetSocketAddress inetSocketAddress = (InetSocketAddress) address;
					toURI = uriEndpointFactory.createUriEndpoint(from, to,
							() -> URI_ADDRESS_MAPPER.apply(inetSocketAddress.getHostString(), inetSocketAddress.getPort()));
				}
				else {
					toURI = uriEndpointFactory.createUriEndpoint(from, to, () -> address);
				}
			}
			else {
				toURI = uriEndpointFactory.createUriEndpoint(to, from.isWs());
			}
			fromURI = from;
			this.redirectedFrom = addToRedirectedFromArray(redirectedFrom, from);
		}

		@SuppressWarnings({"unchecked", "rawtypes"})
		static Supplier<String>[] addToRedirectedFromArray(@Nullable Supplier<String>[] redirectedFrom, UriEndpoint from) {
			Supplier<String> fromUrlSupplier = from::toExternalForm;
			if (redirectedFrom == null) {
				return new Supplier[]{fromUrlSupplier};
			}
			else {
				Supplier<String>[] newRedirectedFrom = new Supplier[redirectedFrom.length + 1];
				System.arraycopy(redirectedFrom,
						0,
						newRedirectedFrom,
						0,
						redirectedFrom.length);
				newRedirectedFrom[redirectedFrom.length] = fromUrlSupplier;
				return newRedirectedFrom;
			}
		}

		void channel(HttpClientOperations ops) {
			Supplier<String>[] redirectedFrom = this.redirectedFrom;
			if (redirectedFrom != null) {
				ops.redirectedFrom = redirectedFrom;
			}
		}

		@Override
		public boolean test(Throwable throwable) {
			if (throwable instanceof RedirectClientException) {
				RedirectClientException re = (RedirectClientException) throwable;
				redirect(re.location);
				return true;
			}
			if (AbortedException.isConnectionReset(throwable) && shouldRetry) {
				shouldRetry = false;
				redirect(toURI.toString());
				return true;
			}
			return false;
		}

		@Override
		public String toString() {
			return "{" + "uri=" + toURI + ", method=" + method + '}';
		}
	}

	static final AsciiString ALL = new AsciiString("*/*");

	static final int DEFAULT_PORT = System.getenv("PORT") != null ? Integer.parseInt(System.getenv("PORT")) : 80;

	static final Logger log = Loggers.getLogger(HttpClientConnect.class);

	static final BiFunction<String, Integer, InetSocketAddress> URI_ADDRESS_MAPPER = AddressUtils::createUnresolved;
}<|MERGE_RESOLUTION|>--- conflicted
+++ resolved
@@ -18,13 +18,10 @@
 
 import java.net.InetSocketAddress;
 import java.net.SocketAddress;
-<<<<<<< HEAD
 import java.util.Arrays;
 import java.util.Collections;
 import java.util.Map;
-=======
 import java.time.Duration;
->>>>>>> deb55097
 import java.util.Objects;
 import java.util.function.BiFunction;
 import java.util.function.BiPredicate;
@@ -407,12 +404,8 @@
 			this.followRedirectPredicate = configuration.followRedirectPredicate;
 			this.redirectRequestConsumer = configuration.redirectRequestConsumer;
 			this.decoder = configuration.decoder;
-<<<<<<< HEAD
 			this.proxyProvider = configuration.proxyProvider();
-=======
-			this.proxyProvider = proxyProvider;
 			this.requestTimeout = configuration.requestTimeout;
->>>>>>> deb55097
 
 			HttpHeaders defaultHeaders = configuration.headers;
 			if (compress) {
